﻿/**
 *  Hubitat Flair Vents Integration
 *  Version 0.239
 *
 *  Copyright 2024 Jaime Botero. All Rights Reserved
 *
 *  Licensed under the Apache License, Version 2.0 (the 'License');
 *  you may not use this file except in compliance with the License.
 *  You may obtain a copy of the License at
 *
 *      http://www.apache.org/licenses/LICENSE-2.0
 *
 *  Unless required by applicable law or agreed to in writing, software
 *  distributed under the License is distributed on an 'AS IS' BASIS,
 *  WITHOUT WARRANTIES OR CONDITIONS OF ANY KIND, either express or implied.
 *  See the License for the specific language governing permissions and
 *  limitations under the License.
 *
 */

import groovy.transform.Field
import groovy.json.JsonOutput
import groovy.json.JsonSlurper
import java.net.URLEncoder

// ------------------------------
// Constants and Configuration
// ------------------------------

// Base URL for Flair API endpoints.
@Field static final String BASE_URL = 'https://api.flair.co'

// Instance-based cache durations (reduced from 60s to 30s for better responsiveness)
@Field static final Long ROOM_CACHE_DURATION_MS = 30000 // 30 second cache duration
@Field static final Long DEVICE_CACHE_DURATION_MS = 30000 // 30 second cache duration for device readings
@Field static final Integer MAX_CACHE_SIZE = 50 // Maximum cache entries per instance
@Field static final Integer DEFAULT_HISTORY_RETENTION_DAYS = 10 // Default days to retain DAB history
@Field static final Integer DAILY_SUMMARY_PAGE_SIZE = 30 // Entries per page for daily summary
<<<<<<< HEAD
@Field static final Integer ACTIVITY_LOG_PAGE_SIZE = 50 // Entries per page for activity log
@Field static final Integer HISTORY_PAGE_SIZE = 50 // Entries per page for raw history
=======
>>>>>>> 20cc6afe
@Field static final Long LOG_RATE_LIMIT_MS = 5000 // Min ms between identical log entries

// Content-Type header for API requests.
@Field static final String CONTENT_TYPE = 'application/json'

// HVAC mode constants.
@Field static final String COOLING = 'cooling'
@Field static final String HEATING = 'heating'

// Pending HVAC mode values returned by the thermostat.
@Field static final String PENDING_COOL = 'pending cool'
@Field static final String PENDING_HEAT = 'pending heat'

// Delay (in milliseconds) before re-reading temperature after an HVAC event.
@Field static final Integer TEMP_READINGS_DELAY_MS = 30000  // 30 seconds

// Minimum and maximum vent open percentages (in %).
@Field static final BigDecimal MIN_PERCENTAGE_OPEN = 0.0
@Field static final BigDecimal MAX_PERCENTAGE_OPEN = 100.0

// Threshold (in Ã¢â€Â¬Ã¢â€“â€˜C) used to trigger a pre-adjustment of vent settings before the setpoint is reached.
@Field static final BigDecimal VENT_PRE_ADJUST_THRESHOLD = 0.2

// HVAC timing constants.
@Field static final BigDecimal MAX_MINUTES_TO_SETPOINT = 60       // Maximum minutes to reach setpoint.
@Field static final BigDecimal MIN_MINUTES_TO_SETPOINT = 1        // Minimum minutes required to compute temperature change rate.

// Temperature offset (in Ã¢â€Â¬Ã¢â€“â€˜C) applied to thermostat setpoints.
@Field static final BigDecimal SETPOINT_OFFSET = 0.7

// Acceptable temperature change rate limits (in Ã¢â€Â¬Ã¢â€“â€˜C per minute).
@Field static final BigDecimal MAX_TEMP_CHANGE_RATE = 1.5
@Field static final BigDecimal MIN_TEMP_CHANGE_RATE = 0.001

// Temperature sensor accuracy and noise filtering
@Field static final BigDecimal TEMP_SENSOR_ACCURACY = 0.5  // Ã¢â€Â¬Ã¢â€“â€™0.5Ã¢â€Â¬Ã¢â€“â€˜C typical sensor accuracy
@Field static final BigDecimal MIN_DETECTABLE_TEMP_CHANGE = 0.1  // Minimum change to consider real
@Field static final Integer MIN_RUNTIME_FOR_RATE_CALC = 5  // Minimum minutes before calculating rate

// Minimum combined vent airflow percentage across all vents (to ensure proper HVAC operation).
@Field static final BigDecimal MIN_COMBINED_VENT_FLOW = 30.0

// INCREMENT_PERCENTAGE is used as a base multiplier when incrementally increasing vent open percentages
// during airflow adjustments. For example, if the computed proportion for a vent is 0.5,
// then the ventÃŽâ€œÃƒâ€¡Ãƒâ€“s open percentage will be increased by 1.5 * 0.5 = 0.75% in that iteration.
// This increment is applied repeatedly until the total combined airflow meets the minimum target.
@Field static final BigDecimal INCREMENT_PERCENTAGE = 1.5

// Maximum number of standard (non-Flair) vents allowed.
@Field static final Integer MAX_STANDARD_VENTS = 15

// Maximum iterations for the while-loop when adjusting vent openings.
@Field static final Integer MAX_ITERATIONS = 500
// Quick controls verification timing
@Field static final Integer VENT_VERIFY_DELAY_MS = 5000
@Field static final Integer MAX_VENT_VERIFY_ATTEMPTS = 3

// HTTP timeout for API requests (in seconds).
@Field static final Integer HTTP_TIMEOUT_SECS = 5

// Default opening percentage for standard (non-Flair) vents (in %).
@Field static final Integer STANDARD_VENT_DEFAULT_OPEN = 50

// Temperature tolerance for rebalancing vent operations (in Ã¢â€Â¬Ã¢â€“â€˜C).
@Field static final BigDecimal REBALANCING_TOLERANCE = 0.5

// Temperature boundary adjustment for airflow calculations (in Ã¢â€Â¬Ã¢â€“â€˜C).
@Field static final BigDecimal TEMP_BOUNDARY_ADJUSTMENT = 0.1

// Thermostat hysteresis to prevent cycling (in Ã¢â€Â¬Ã¢â€“â€˜C).
@Field static final BigDecimal THERMOSTAT_HYSTERESIS = 0.6  // ~1Ã¢â€Â¬Ã¢â€“â€˜F

// Minimum average difference between duct and room temperature (in Ã¢â€Â¬Ã¢â€“â€˜C)
// required to determine that the HVAC system is actively heating or cooling.
@Field static final BigDecimal DUCT_TEMP_DIFF_THRESHOLD = 0.5

// Polling intervals based on HVAC state (in minutes).
@Field static final Integer POLLING_INTERVAL_ACTIVE = 3     // When HVAC is running
@Field static final Integer POLLING_INTERVAL_IDLE = 10      // When HVAC is idle

// Delay before initializing room states after certain events (in milliseconds).
@Field static final Integer INITIALIZATION_DELAY_MS = 3000

// Delay after a thermostat state change before reinitializing (in milliseconds).
@Field static final Integer POST_STATE_CHANGE_DELAY_MS = 1000

// Simple API throttling delay to prevent overwhelming the Flair API (in milliseconds).
@Field static final Integer API_CALL_DELAY_MS = 1000 * 3

// Maximum concurrent HTTP requests to prevent API overload.
@Field static final Integer MAX_CONCURRENT_REQUESTS = 8

// Maximum number of retry attempts for async API calls.
@Field static final Integer MAX_API_RETRY_ATTEMPTS = 5

// Consecutive failures per URI before resetting API connection.
@Field static final Integer API_FAILURE_THRESHOLD = 3

// ------------------------------
// Enhanced DAB Constants
// ------------------------------

// Anomaly Detection & Influence Dampening
@Field static final BigDecimal ANOMALY_PERCENT_THRESHOLD = 0.40        // 40% threshold for anomaly detection
@Field static final BigDecimal ANOMALY_MAD_MULTIPLIER = 2.5           // MAD multiplier for outlier detection
@Field static final Integer MIN_SAMPLES_FOR_ANOMALY_CHECK = 4         // Minimum samples needed for anomaly check
@Field static final Integer ANOMALY_DECAY_STEPS = 2                   // Steps for anomaly influence decay (1.0 -> 0.6 -> 0.3 -> expire)

// Adaptive Vent Granularity
@Field static final BigDecimal CV_LOW_THRESHOLD = 0.10                // Coefficient of variation threshold for fine control
@Field static final BigDecimal CV_VERY_LOW_THRESHOLD = 0.05           // Very low CV threshold for ultra-fine control
@Field static final BigDecimal INTERNAL_FINE_STEP = 0.02              // 2% internal fine step size

// Rate Interpretation (Inverse Weight)
@Field static final BigDecimal EPS_RATE = 0.0001                      // Epsilon to prevent division by zero

// Change Dampening
@Field static final BigDecimal MAX_PERCENT_CHANGE_PER_CYCLE = 25.0     // Maximum percent change per cycle (soft limiting)

// HVAC State Tracking
@Field static final BigDecimal DUCT_ROOM_DELTA_HYSTERESIS = 0.3       // Hysteresis for duct-room temperature delta

// ------------------------------
// End Enhanced DAB Constants  
// ------------------------------

// Adaptive DAB seeding defaults (for abrupt condition changes)
@Field static final Boolean ADAPTIVE_BOOST_ENABLED = true
@Field static final Integer ADAPTIVE_LOOKBACK_PERIODS = 3
@Field static final BigDecimal ADAPTIVE_THRESHOLD_PERCENT = 25.0
@Field static final BigDecimal ADAPTIVE_BOOST_PERCENT = 12.5
@Field static final BigDecimal ADAPTIVE_MAX_BOOST_PERCENT = 25.0

// Raw data cache defaults and fallbacks
@Field static final Integer RAW_CACHE_DEFAULT_HOURS = 24
@Field static final Integer RAW_CACHE_MAX_ENTRIES = 20000
@Field static final BigDecimal DEFAULT_COOLING_SETPOINT_C = 24.0
@Field static final BigDecimal DEFAULT_HEATING_SETPOINT_C = 20.0

definition(
    name: 'Flair Vents',
    namespace: 'bot.flair',
    author: 'Jaime Botero',
    description: 'Provides discovery and control capabilities for Flair Vent devices',
    category: 'Discovery',
    oauth: false,
    iconUrl: '',
    iconX2Url: '',
    iconX3Url: '',
    singleInstance: false
)

preferences {
  page(name: 'landingPage')
  page(name: 'setupPage')
  page(name: 'efficiencyDataPage')
  page(name: 'dabRatesTablePage')
  page(name: 'dabActivityLogPage')
  page(name: 'dabHistoryPage')
  page(name: 'dabProgressPage')
  page(name: 'quickControlsPage')
  page(name: 'diagnosticsPage')
}

def landingPage() {
  dynamicPage(name: 'landingPage', title: 'Dashboard', install: true, uninstall: true) {
    section('System Health') {
      def issues = getDataIssues()
      if (issues) {
        issues.each { paragraph "<span style='color:red;'>${it}</span>" }
      } else {
        paragraph "<span style='color:green;'>No data issues detected.</span>"
      }
      def err = state.lastCommandError
      if (err) {
        paragraph "<b>${err.action}</b>: ${err.message}"
        if (err.suggestion) { paragraph "<small>${err.suggestion}</small>" }
        input name: 'clearLastCommandError', type: 'button', title: 'Clear Last Command Error', submitOnChange: true
        if (settings?.clearLastCommandError) {
          state.remove('lastCommandError')
          app.updateSetting('clearLastCommandError', null)
          paragraph "<span style='color: green;'>&#10003; Cleared</span>"
        }
      }
    }
    section('DAB Health') {
      if (settings?.dabEnabled) {
        paragraph "<span style='color:green;'>Dynamic Airflow Balancing enabled</span>"
      } else {
        paragraph "<span style='color:red;'>Dynamic Airflow Balancing disabled</span>"
      }
    }
    section('Rooms') {
      def vents = getChildDevices()?.findAll { it.hasAttribute('percent-open') } ?: []
      vents.each { vent ->
        def roomName = vent.currentValue('room-name') ?: vent.getLabel()
        def temp = vent.currentValue('temperature') ?: '-'
        def pct = vent.currentValue('percent-open') ?: '-'
        paragraph "<b>${roomName}</b>: ${temp}&deg; | ${pct}% open"
        String key = "refresh_${vent.getId()}"
        input name: key, type: 'button', title: 'Refresh', submitOnChange: true
        if (settings?."${key}") {
          try { vent.refresh() } catch (ignore) { }
          app.updateSetting(key, null)
          paragraph "<span style='color: green;'>&#10003; Refreshed</span>"
        }
      }
    }
    section('Navigation') {
      href name: 'quickControlsLinkTop', title: '\u26A1 Open Quick Controls', description: 'Per-room manual controls', page: 'quickControlsPage'
      href name: 'setupLink', title: 'Configuration', description: 'One-time setup and advanced settings', page: 'setupPage'
      href name: 'dabRatesTableLink', title: 'View DAB Rates Table', page: 'dabRatesTablePage'
      href name: 'dabProgressLink', title: 'View DAB Progress', page: 'dabProgressPage'
      href name: 'dabDailySummaryLink', title: 'View Daily DAB Summary', page: 'dabDailySummaryPage'
      href name: 'dabActivityLogLink', title: 'View DAB Activity Log', page: 'dabActivityLogPage'
    }
  }
}

def setupPage() {
  def validation = validatePreferences()
  if (settings?.validateNow) {
    performValidationTest()
    app.updateSetting('validateNow', null)
  }

  dynamicPage(name: 'setupPage', title: 'Setup', install: validation.valid, uninstall: true) {
    section('OAuth Setup') {
      input name: 'clientId', type: 'text', title: 'Client Id (OAuth 2.0)', required: true, submitOnChange: true
      input name: 'clientSecret', type: 'password', title: 'Client Secret OAuth 2.0', required: true, submitOnChange: true
      paragraph '<small><b>Obtain your client Id and secret from ' +
                "<a href='https://forms.gle/VohiQjWNv9CAP2ASA' target='_blank'>here</a></b></small>"

      if (validation.errors.clientId) {
        paragraph "<span style='color: red;'>${validation.errors.clientId}</span>"
      }
      
      if (validation.errors.clientSecret) {
        paragraph "<span style='color: red;'>${validation.errors.clientSecret}</span>"
      }

      if (settings?.clientId && settings?.clientSecret) {
        if (!state.flairAccessToken && !state.authInProgress) {
          state.authInProgress = true
          state.remove('authError')  // Clear any previous error when starting new auth
          runIn(2, 'autoAuthenticate')
        }

        if (state.flairAccessToken && !state.authError) {
          paragraph "<span style='color: green;'>Authenticated successfully</span>"
        } else if (state.authError && !state.authInProgress) {
          section {
            paragraph "<span style='color: red;'>${state.authError}</span>"
            input name: 'retryAuth', type: 'button', title: 'Retry Authentication', submitOnChange: true
            paragraph "<small>If authentication continues to fail, verify your credentials are correct and try again.</small>"
          }
        } else if (state.authInProgress) {
          paragraph "<span style='color: orange;'>Authenticating... Please wait.</span>"
          paragraph "<small>This may take 10-15 seconds. The page will refresh automatically when complete.</small>"
        } else {
          paragraph "<span style='color: orange;'>Ready to authenticate...</span>"
        }

      }

    }

    if (state.flairAccessToken) {
      section('System Health') {
        def issues = getDataIssues()
        if (issues) {
          issues.each { paragraph "<span style='color:red;'>${it}</span>" }
        } else {
          paragraph "<span style='color:green;'>No data issues detected.</span>"
        }
        def err = state.lastCommandError
        if (err) {
          paragraph "<b>${err.action}</b>: ${err.message}"
          if (err.suggestion) { paragraph "<small>${err.suggestion}</small>" }
          input name: 'clearLastCommandError', type: 'button', title: 'Clear Last Command Error', submitOnChange: true
          if (settings?.clearLastCommandError) {
            state.remove('lastCommandError')
            app.updateSetting('clearLastCommandError', null)
            paragraph "<span style='color: green;'>&#10003; Cleared</span>"
          }
        }
      }
      section('HVAC Status') {
        input name: 'refreshHvacNow', type: 'button', title: 'Refresh HVAC Status', submitOnChange: true
        if (settings?.refreshHvacNow) {
          try { updateHvacStateFromDuctTemps() } catch (ignore) { }
          app.updateSetting('refreshHvacNow','')
        }
        def cur = atomicState?.thermostat1State?.mode ?: (atomicState?.hvacCurrentMode ?: 'idle')
        def last = atomicState?.hvacLastMode ?: '-'
        def ts = atomicState?.hvacLastChangeTs
        def tz = location?.timeZone ?: TimeZone.getTimeZone('UTC')
        def tsStr = ts ? new Date(ts as Long).format('yyyy-MM-dd HH:mm:ss', tz) : '-'
        paragraph "Current: <b>${cur}</b> | Last: <b>${last}</b> | Changed: <b>${tsStr}</b>"
        def cycles = atomicState?.coolingCycleCount ?: 0
        paragraph "Cooling cycles: <b>${cycles}</b>"
        input name: 'resetCoolingCycles', type: 'button', title: 'Reset Cooling Cycle Counter', submitOnChange: true
        if (settings?.resetCoolingCycles) {
          atomicState.coolingCycleCount = 0
          app.updateSetting('resetCoolingCycles', null)
          paragraph "<span style='color: green;'>&#10003; Counter reset</span>"
        }
      }
      // Fast access to Quick Controls at the top
      section('\u26A1 Quick Controls') {
        href name: 'quickControlsLinkTop', title: '\u26A1 Open Quick Controls',
             description: 'Rapid per-room manual control, setpoints, and bulk actions',
             page: 'quickControlsPage'
      }
      section('Device Discovery') {
        input name: 'discoverDevices', type: 'button', title: 'Discover', submitOnChange: true
        input name: 'structureId', type: 'text', title: 'Home Id (SID)', required: false, submitOnChange: true
      }
      listDiscoveredDevices()

      // Polling intervals (register inputs early for validators)
      section('Polling Intervals') {
        input name: 'pollingIntervalActive', type: 'number', title: 'Active HVAC polling interval (minutes)', defaultValue: 1, submitOnChange: true
        input name: 'pollingIntervalIdle', type: 'number', title: 'Idle HVAC polling interval (minutes)', defaultValue: 10, submitOnChange: true
      }

      if (state.ventOpenDiscrepancies) {
        section('Vent Synchronization Issues') {
          state.ventOpenDiscrepancies.each { id, info ->
            paragraph "<span style='color: red;'>${info.name ?: id} expected ${info.target}% but reported ${info.actual}%</span>"
          }
        }
        // Close discrepancies block before proceeding to DAB section
      }

      // Removed stray brace to fix if/else structure

      section('<h2>Dynamic Airflow Balancing</h2>') {
        input name: 'dabEnabled', type: 'bool', title: 'Use Dynamic Airflow Balancing', defaultValue: false, submitOnChange: true
      }
      if (dabEnabled) {
        section('Thermostat & Globals') {
          input name: 'thermostat1', type: 'capability.thermostat', title: 'Optional: Thermostat for global setpoint', multiple: false, required: false
          input name: 'thermostat1TempUnit', type: 'enum', title: 'Units used by Thermostat', defaultValue: 2,
                options: [1: 'Celsius (Ã¢â€Â¬Ã¢â€“â€˜C)', 2: 'Fahrenheit (Ã¢â€Â¬Ã¢â€“â€˜F)']
          input name: 'thermostat1AdditionalStandardVents', type: 'number', title: 'Count of conventional Vents', defaultValue: 0, submitOnChange: true
          paragraph '<small>Enter the total number of standard (non-Flair) adjustable vents in the home associated ' +
                    'with the chosen thermostat, excluding Flair vents. This ensures the combined airflow does not drop ' +
                    'below a specified percent to prevent HVAC issues.</small>'
          input name: 'thermostat1CloseInactiveRooms', type: 'bool', title: 'Close vents on inactive rooms', defaultValue: true, submitOnChange: true
          input name: 'fanOnlyOpenAllVents', type: 'bool', title: 'Fan-only: open all vents to 100%', defaultValue: true, submitOnChange: true
          input name: 'dabHistoryRetentionDays', type: 'number', title: 'DAB history retention (days)', defaultValue: DEFAULT_HISTORY_RETENTION_DAYS, submitOnChange: true

          if (settings.dabHistoryRetentionDays && settings.dabHistoryRetentionDays < 1) {
            app.updateSetting('dabHistoryRetentionDays', 1)
          }
          // Mirror to atomicState for CI-safe access in methods
          try { atomicState.dabHistoryRetentionDays = (settings?.dabHistoryRetentionDays ?: DEFAULT_HISTORY_RETENTION_DAYS) as Integer } catch (ignore) { }

          if (settings.thermostat1AdditionalStandardVents < 0) {
            app.updateSetting('thermostat1AdditionalStandardVents', 0)
          } else if (settings.thermostat1AdditionalStandardVents > MAX_STANDARD_VENTS) {
            app.updateSetting('thermostat1AdditionalStandardVents', MAX_STANDARD_VENTS)
          }

          if (!getThermostat1Mode() || getThermostat1Mode() == 'auto') {
            patchStructureData([mode: 'manual'])
            atomicState?.putAt('thermostat1Mode', 'manual')
        }
          }
          
          // Quick Safety Limits
          section('Quick Safety Limits') {
            input name: 'allowFullClose', type: 'bool', title: 'Allow vents to fully close (0%)', defaultValue: false, submitOnChange: true
            input name: 'minVentFloorPercent', type: 'number', title: 'Minimum vent opening floor (%)', defaultValue: 10, submitOnChange: true
          }

          // Night override (simple schedule)
          section('Night Override (per-room)') {
            input name: 'nightOverrideEnable', type: 'bool', title: 'Enable night override', defaultValue: false, submitOnChange: true
            input name: 'nightOverrideRooms', type: 'capability.switchLevel', title: 'Rooms (vents) to override', multiple: true, required: false, submitOnChange: true
            input name: 'nightOverridePercent', type: 'number', title: 'Override vent percent (%)', defaultValue: 100, submitOnChange: true
            input name: 'nightOverrideStart', type: 'time', title: 'Start time', required: false, submitOnChange: true
            input name: 'nightOverrideEnd', type: 'time', title: 'End time', required: false, submitOnChange: true
            input name: 'applyNightOverrideNow', type: 'button', title: 'Apply Now', submitOnChange: true
            input name: 'clearManualOverrides', type: 'button', title: 'Clear Manual Overrides', submitOnChange: true
            if (settings?.applyNightOverrideNow) { activateNightOverride(); app.updateSetting('applyNightOverrideNow','') }
            if (settings?.clearManualOverrides) { clearAllManualOverrides(); app.updateSetting('clearManualOverrides','') }
          }

          // Polling intervals (registered so validators accept settings reads)
          section('Polling Intervals') {
            input name: 'pollingIntervalActive', type: 'number', title: 'Active HVAC polling interval (minutes)', defaultValue: 1, submitOnChange: true
            input name: 'pollingIntervalIdle', type: 'number', title: 'Idle polling interval (minutes)', defaultValue: 10, submitOnChange: true
          }

      // Dashboard tiles
      section('Dashboard Tiles') {
        input name: 'enableDashboardTiles', type: 'bool', title: 'Enable vent dashboard tiles', defaultValue: false, submitOnChange: true
        input name: 'syncVentTiles', type: 'button', title: 'Create/Sync Tiles', submitOnChange: true
        if (settings?.syncVentTiles) {
          try { syncVentTiles() } catch (e) { logError "Tile sync failed: ${e?.message}" } finally { app.updateSetting('syncVentTiles','') }
        }
      }

          // Raw Data Cache (for diagnostics and optional DAB calculations)
          section('Raw Data Cache') {
            input name: 'enableRawCache', type: 'bool', title: 'Enable raw data cache (24h)', defaultValue: true, submitOnChange: true
            input name: 'rawDataRetentionHours', type: 'number', title: 'Raw data retention (hours)', defaultValue: RAW_CACHE_DEFAULT_HOURS, submitOnChange: true
            input name: 'useCachedRawForDab', type: 'bool', title: 'Calculate DAB using cached raw data', defaultValue: false, submitOnChange: true
          }

  // Data smoothing and robustness (optional)
          section('DAB Data Smoothing (optional)') {
            input name: 'enableEwma', type: 'bool', title: 'Use EWMA smoothing for hourly averages', defaultValue: false, submitOnChange: true
            input name: 'ewmaHalfLifeDays', type: 'number', title: 'EWMA half-life (days per hour-slot)', defaultValue: 3, submitOnChange: true
            input name: 'enableOutlierRejection', type: 'bool', title: 'Robust outlier handling (MAD)', defaultValue: true, submitOnChange: true
            input name: 'outlierThresholdMad', type: 'number', title: 'Outlier threshold (k Ã¢â€Å“ÃƒÂ¹ MAD)', defaultValue: 3, submitOnChange: true
            input name: 'outlierMode', type: 'enum', title: 'Outlier mode', options: ['reject':'Reject', 'clip':'Clip to bound'], defaultValue: 'clip', submitOnChange: true
            // Mirror to atomicState for CI-safe access
            try {
              atomicState.enableEwma = settings?.enableEwma == true
              atomicState.ewmaHalfLifeDays = (settings?.ewmaHalfLifeDays ?: 3) as Integer
              atomicState.enableOutlierRejection = settings?.enableOutlierRejection != false
              atomicState.outlierThresholdMad = (settings?.outlierThresholdMad ?: 3) as Integer
              atomicState.outlierMode = settings?.outlierMode ?: 'clip'
              atomicState.carryForwardLastHour = settings?.carryForwardLastHour != false
              atomicState.enableAdaptiveBoost = settings?.enableAdaptiveBoost != false
              atomicState.adaptiveLookbackPeriods = (settings?.adaptiveLookbackPeriods ?: 3) as Integer
              atomicState.adaptiveThresholdPercent = (settings?.adaptiveThresholdPercent ?: 25) as BigDecimal
              atomicState.adaptiveBoostPercent = (settings?.adaptiveBoostPercent ?: 12.5) as BigDecimal
              atomicState.adaptiveMaxBoostPercent = (settings?.adaptiveMaxBoostPercent ?: 25) as BigDecimal
            } catch (ignore) { }
          }
          
          // Efficiency Data Management Link
          section {
            href name: 'efficiencyDataLink', title: 'Backup & Restore Efficiency Data',
                 description: 'Save your learned room efficiency data to restore after app updates',
                 page: 'efficiencyDataPage'

            // Show current status summary
            def vents = getChildDevices().findAll { it.hasAttribute('percent-open') }
            if (vents.size() > 0) {
              def roomsWithData = vents.findAll {
                (it.currentValue('room-cooling-rate') ?: 0) > 0 ||
                (it.currentValue('room-heating-rate') ?: 0) > 0
              }
              paragraph "<small><b>Current Status:</b> ${roomsWithData.size()} of ${vents.size()} rooms have learned efficiency data</small>"
            }
          }
          // Hourly DAB Rates Table Link
          section {
            href name: 'dabRatesTableLink', title: 'View DAB Rates Table',
                 description: 'Tabular hourly DAB calculations for each room',
                 page: 'dabRatesTablePage'
          }
          // DAB Progress Page Link
          section {
            href name: 'dabProgressLink', title: 'View DAB Progress',
                 description: 'Track DAB progress by date and hour',
                 page: 'dabProgressPage'
          }
          // Daily DAB Summary Link
          section {
            href name: 'dabDailySummaryLink', title: 'View Daily DAB Summary',
                 description: 'Daily airflow averages per room and mode',
                 page: 'dabDailySummaryPage'
          }
          // DAB Activity Log Link
          section {
            href name: 'dabActivityLogLink', title: 'View DAB Activity Log',
                 description: 'See recent HVAC mode transitions',
                 page: 'dabActivityLogPage'
          }
          // DAB History Export
          section {
            input name: 'dabHistoryFormat', type: 'enum', title: 'Export Format',
                  options: ['json': 'JSON', 'csv': 'CSV'], defaultValue: 'json',
                  submitOnChange: true
            input name: 'exportDabHistory', type: 'button',
                  title: 'Export DAB History', submitOnChange: true
            if (state.dabHistoryExportStatus) {
              paragraph state.dabHistoryExportStatus
            }
            if (state.dabHistoryExportData) {
              paragraph "<textarea rows='8' cols='80' readonly>" +
                        "${state.dabHistoryExportData}" + "</textarea>"
            }
          }
        }
        // Run integrity check / reindex
        section {
          input name: 'runDabHistoryCheck', type: 'button', title: 'Reindex DAB History Now', submitOnChange: true
          if (settings?.runDabHistoryCheck) {
            def result = reindexDabHistory()
            state.dabHistoryCheckStatus = "\u2713 Reindexed DAB history: ${result.entries} entries across ${result.rooms} rooms."
            app.updateSetting('runDabHistoryCheck', '')
          }
          if (state.dabHistoryCheckStatus) {
            paragraph state.dabHistoryCheckStatus
          }
          // Quick Controls Link (avoid nested section calls in CI)
          href name: 'quickControlsLink', title: '\u26A1 Quick Controls',
               description: 'Rapid per-room manual control and bulk actions',
               page: 'quickControlsPage'
        }
      // Only show vents in DAB section, not pucks
      def vents = getChildDevices().findAll { it.hasAttribute('percent-open') }
      section('Thermostat Mapping') {
        for (child in vents) {
          input name: "vent${child.getId()}Thermostat", type: 'capability.temperatureMeasurement', title: "Optional: Temperature sensor for ${child.getLabel()}", multiple: false, required: false
        }
      }


      section('Vent Options') {
        input name: 'ventGranularity', type: 'enum', title: 'Vent Adjustment Granularity (in %)',
              options: ['5':'5%', '10':'10%', '25':'25%', '50':'50%', '100':'100%'],
              defaultValue: '5', required: true, submitOnChange: true
        paragraph '<small>Select how granular the vent adjustments should be. For example, if you choose 50%, vents ' +
                  'will only adjust to 0%, 50%, or 100%. Lower percentages allow for finer control, but may ' +
                  'result in more frequent adjustments (which could affect battery-powered vents).</small>'
      }

      // Optional per-vent weighting within a room (to bias distribution)
      section('Per-Vent Weighting (optional)') {
        vents.each { v ->
          input name: "vent${v.getId()}Weight", type: 'number', title: "Weight for ${v.getLabel()} (default 1.0)", defaultValue: 1.0, submitOnChange: true
        }
        paragraph '<small>When a room has multiple vents, the system calculates a room-level target and then vents are adjusted individually. ' +
                  'Weights bias openings within a room: higher weight => relatively more opening. Leave at 1.0 for equal weighting.</small>'
      }

      if (state.ventPatchDiscrepancies) {
        section('Vent Sync Issues') {
          state.ventPatchDiscrepancies.each { id, info ->
            paragraph "<span style='color: red;'>${info.name ?: id}: requested ${info.requested}% but reported ${info.reported}%</span>"
          }
        }
      }
    } else {
      section {
        paragraph 'Device discovery button is hidden until authorization is completed.'
      }
      // CI-safe: register commonly read inputs so initialize() can read them without strict-mode violations
      section('DAB Setup (Registration Only)') {
        input name: 'dabEnabled', type: 'bool', title: 'Use Dynamic Airflow Balancing', defaultValue: false, submitOnChange: false
        input name: 'enableDashboardTiles', type: 'bool', title: 'Enable vent dashboard tiles', defaultValue: false, submitOnChange: false
        input name: 'nightOverrideEnable', type: 'bool', title: 'Enable night override', defaultValue: false, submitOnChange: false
      }
    }

    section('Validation') {
      input name: 'validateNow', type: 'button', title: 'Validate Settings', submitOnChange: true
      if (state.lastValidationResult?.message) {
        def color = state.lastValidationResult.success ? 'green' : 'red'
        paragraph "<span style='color: ${color};'>${state.lastValidationResult.message}</span>"
      }
    }
    section('Debug Options') {
      input name: 'debugLevel', type: 'enum', title: 'Choose debug level', defaultValue: 0,
            options: [0: 'None', 1: 'Level 1 (All)', 2: 'Level 2', 3: 'Level 3'], submitOnChange: true
      href name: 'diagnosticsLink', title: 'View Diagnostics',
           description: 'Troubleshoot vent data and logs', page: 'diagnosticsPage'
    }
  }
}

def diagnosticsPage() {
  dynamicPage(name: 'diagnosticsPage', title: 'Diagnostics') {
    section('Cached Device Data') {
      def cache = state."instanceCache_${getInstanceId()}_deviceCache"
      if (cache) {
        cache.each { id, data ->
          paragraph "<b>${id}</b>: ${data}"
        }
      } else {
        paragraph 'No cached device data.'
      }
      input name: 'resetCache', type: 'button', title: 'Reset Cache'
    }
    section('Recent Error Logs') {
      def logs = state.recentErrors ?: []
      if (logs) {
        logs.reverse().each { paragraph it }
      } else {
        paragraph 'No recent errors.'
      }
    }
    section('Data Health Checks') {
      def issues = getDataIssues()
      if (issues) {
        issues.each { paragraph "<span style='color:red;'>${it}</span>" }
      } else {
        paragraph "<span style='color:green;'>No data issues detected.</span>"
      }
    }
    section('Last Command Error') {
      def err = state.lastCommandError
      if (err) {
        paragraph "<b>${err.action}</b>: ${err.message}"
        if (err.suggestion) { paragraph "<small>${err.suggestion}</small>" }
      } else {
        paragraph 'No command errors recorded.'
      }
    }
    section('Exports') {
      href name: 'exportLogsPage', title: 'Export Diagnostics', description: 'View logs and errors', page: 'exportLogsPage'
    }
    section('Decision Trace (last 60)') {
      def decisions = state.recentVentDecisions ?: []
      if (decisions) {
        decisions.each { d ->
          paragraph "<code>${d.ts} [${d.mode}] ${d.stage} - ${d.room}: T=${d.temp}, SP=${d.setpoint}, rate=${d.rate}, atSP=${d.atSp}, override=${d.override}, pct=${d.pct}%</code>"
        }
      } else {
        paragraph 'No recent decisions recorded.'
      }
    }
    section('Health Check') {
      if (state.healthCheckResults) {
        paragraph state.healthCheckResults.results.join('<br/>')
        paragraph "<small>Last run: ${state.healthCheckResults.timestamp}</small>"
      } else {
        paragraph 'No health check run yet.'
      }
      input name: 'runHealthCheck', type: 'button', title: 'Run Health Check'
    }
    section('Diagnostics Export (JSON)') {
      input name: 'exportDiagnosticsNow', type: 'button', title: 'Export Snapshot', submitOnChange: true
      if (settings?.exportDiagnosticsNow) {
        try { state.diagnosticsJson = buildDiagnosticsJson() } catch (ignore) { state.diagnosticsJson = '{}' }
        app.updateSetting('exportDiagnosticsNow','')
      }
      paragraph 'Copy JSON from app logs (next release will render textarea safely).'
    }
    section('Raw Data Cache') {
      def entries = (atomicState?.rawDabSamplesEntries ?: [])
      paragraph "Raw cache enabled: ${settings?.enableRawCache == true}"
      paragraph "Entries: ${entries.size()} | Retention (h): ${settings?.rawDataRetentionHours ?: RAW_CACHE_DEFAULT_HOURS}"
      input name: 'exportRawCacheNow', type: 'button', title: 'Export Raw Cache (JSON)', submitOnChange: true
      input name: 'clearRawCacheNow', type: 'button', title: 'Clear Raw Cache', submitOnChange: true
      if (settings?.exportRawCacheNow) {
        try { state.rawCacheJson = buildRawCacheJson() } catch (ignore) { state.rawCacheJson = '{}' }
        app.updateSetting('exportRawCacheNow','')
      }
      if (settings?.clearRawCacheNow) {
        clearRawCache()
        app.updateSetting('clearRawCacheNow','')
      }
      paragraph 'Exported data is stored in state and shown in logs.'
    }
    
    // Enhanced DAB Snapshot Diagnostics
    section('DAB Snapshot') {
      def events = atomicState.dabEvents ?: []
      def metadata = atomicState.dabMetadata ?: [:]
      def samples = atomicState.dabSamples ?: [:]
      def anomalyInfluence = atomicState.anomalyInfluence ?: [:]
      
      paragraph "Recent DAB events: ${events.size()}"
      paragraph "Hourly rate metadata entries: ${metadata.size()}"
      paragraph "Sample arrays: ${samples.size()}"
      paragraph "Anomaly influence decay entries: ${anomalyInfluence.size()}"
      
      if (events) {
        paragraph "<b>Recent Events (last 10):</b>"
        events.takeRight(10).each { event ->
          def ts = new Date(event.timestamp).format('HH:mm:ss', location?.timeZone ?: TimeZone.getTimeZone('UTC'))
          paragraph "<small>${ts} - ${event.type}: ${event.data}</small>"
        }
      }
      
      input name: 'dumpDabSnapshotNow', type: 'button', title: 'Dump DAB Snapshot', submitOnChange: true
      if (settings?.dumpDabSnapshotNow) {
        try { 
          buildDabSnapshot()
          app.updateSetting('dumpDabSnapshotNow','')
        } catch (Exception e) { 
          log(2, 'DAB', "Error dumping DAB snapshot: ${e.message}")
        }
      }
      paragraph '<small>Snapshot data is logged for analysis. Check app logs for structured JSON output.</small>'
    }
    
    section('Actions') {
      input name: 'reauthenticate', type: 'button', title: 'Re-Authenticate'
      input name: 'resyncVents', type: 'button', title: 'Re-Sync Vents'
    }
  }
}

def exportLogsPage() {
  dynamicPage(name: 'exportLogsPage', title: 'Export Diagnostics', install: false, uninstall: false) {
    section('Recent Logs') {
      def logs = state.recentLogs ?: []
      paragraph "<pre>${JsonOutput.toJson(logs)}</pre>"
    }
    section('Recent Errors') {
      def errs = state.recentErrors ?: []
      paragraph "<pre>${JsonOutput.toJson(errs)}</pre>"
    }
    section('Last Command Error') {
      def err = state.lastCommandError ?: [:]
      paragraph "<pre>${JsonOutput.toJson(err)}</pre>"
    }
  }
}

def performHealthCheck() {
  def results = []
  results << (state.flairAccessToken ? 'Auth token present' : 'Auth token missing')
  try {
    httpGet([
      uri: "${BASE_URL}/api/structures",
      headers: [Authorization: "Bearer ${state.flairAccessToken}"],
      timeout: HTTP_TIMEOUT_SECS,
      contentType: CONTENT_TYPE
    ]) { resp ->
      results << "API reachable: HTTP ${resp.status}"
    }
  } catch (e) {
    results << "API error: ${e.message}"
  }
  def ventCount = getChildDevices().findAll { it.hasAttribute('percent-open') }.size()
  results << "Vents discovered: ${ventCount}"
  state.healthCheckResults = [
    timestamp: new Date().format('yyyy-MM-dd HH:mm:ss', location.timeZone ?: TimeZone.getTimeZone('UTC')),
    results: results
  ]
}

def resetCaches() {
  def instanceId = getInstanceId()
  def cacheKey = "instanceCache_${instanceId}"
  ['roomCache', 'roomCacheTimestamps', 'deviceCache', 'deviceCacheTimestamps',
   'pendingRoomRequests', 'pendingDeviceRequests', 'initialized'].each { suffix ->
    state.remove("${cacheKey}_${suffix}")
  }
  log 'Instance caches cleared', 2
}

// ------------------------------
// List and Device Discovery Functions
// ------------------------------
def listDiscoveredDevices() {
  final String acBoosterLink = 'https://amzn.to/3QwVGbs'
  def children = getChildDevices()
  // Filter only vents by checking for percent-open attribute which pucks don't have
  def vents = children.findAll { it.hasAttribute('percent-open') }
  BigDecimal maxCoolEfficiency = 0
  BigDecimal maxHeatEfficiency = 0

  vents.each { vent ->
    def coolRate = vent.currentValue('room-cooling-rate') ?: 0
    def heatRate = vent.currentValue('room-heating-rate') ?: 0
    maxCoolEfficiency = maxCoolEfficiency.max(coolRate)
    maxHeatEfficiency = maxHeatEfficiency.max(heatRate)
  }

  def builder = new StringBuilder()
  builder << '''
  <style>
    .device-table { width: 100%; border-collapse: collapse; font-family: Arial, sans-serif; color: black; }
    .device-table th, .device-table td { padding: 8px; text-align: left; border-bottom: 1px solid #ddd; }
    .device-table th { background-color: #f2f2f2; color: #333; }
    .device-table tr:hover { background-color: #f5f5f5; }
    .device-table a { color: #333; text-decoration: none; }
    .device-table a:hover { color: #666; }
    .device-table th:not(:first-child), .device-table td:not(:first-child) { text-align: center; }
    .warning-message { color: darkorange; cursor: pointer; }
    .danger-message { color: red; cursor: pointer; }
  </style>
  <table class="device-table">
    <thead>
      <tr>
        <th>Device</th>
        <th>Cooling Efficiency</th>
        <th>Heating Efficiency</th>
      </tr>
    </thead>
    <tbody>
  '''

  vents.each { vent ->
    def coolRate = vent.currentValue('room-cooling-rate') ?: 0
    def heatRate = vent.currentValue('room-heating-rate') ?: 0
    def coolEfficiency = maxCoolEfficiency > 0 ? roundBigDecimal((coolRate / maxCoolEfficiency) * 100, 0) : 0
    def heatEfficiency = maxHeatEfficiency > 0 ? roundBigDecimal((heatRate / maxHeatEfficiency) * 100, 0) : 0
    def warnMsg = 'This vent is very inefficient, consider installing an HVAC booster. Click for a recommendation.'

    def coolClass = coolEfficiency <= 25 ? 'danger-message' : (coolEfficiency <= 45 ? 'warning-message' : '')
    def heatClass = heatEfficiency <= 25 ? 'danger-message' : (heatEfficiency <= 45 ? 'warning-message' : '')

    def coolHtml = coolEfficiency <= 45 ? "<span class='${coolClass}' onclick=\"window.open('${acBoosterLink}');\" title='${warnMsg}'>${coolEfficiency}%</span>" : "${coolEfficiency}%"
    def heatHtml = heatEfficiency <= 45 ? "<span class='${heatClass}' onclick=\"window.open('${acBoosterLink}');\" title='${warnMsg}'>${heatEfficiency}%</span>" : "${heatEfficiency}%"

    builder << "<tr><td><a href='/device/edit/${vent.getId()}'>${vent.getLabel()}</a></td><td>${coolHtml}</td><td>${heatHtml}</td></tr>"
  }
  builder << '</tbody></table>'

  section {
    paragraph 'Discovered devices:'
    paragraph builder.toString()
  }
}

def getStructureId() {
  if (!settings?.structureId) { getStructureData() }
  return settings?.structureId
}

def updated() {
  log.debug 'Hubitat Flair App updating'
  initializeDabHistory()
  initialize()
}

def installed() {
  log.debug 'Hubitat Flair App installed'
  initializeDabHistory()
  initialize()
}

def uninstalled() {
  log.debug 'Hubitat Flair App uninstalling'
  removeChildren()
  unschedule()
  unsubscribe()
}

def initialize() {
  try { runEvery5Minutes('dabHealthMonitor') } catch (ignore) { }

  unsubscribe()

  // Ensure DAB history data structures exist
  initializeDabHistory()

  // Initialize instance-based caches
  initializeInstanceCaches()
  
  // Clean up any existing BigDecimal precision issues
  cleanupExistingDecimalPrecision()

  // Ensure required DAB tracking structures exist
  initializeDabTracking()

  // Check if we need to auto-authenticate on startup
  if (settings?.clientId && settings?.clientSecret) {
    if (!state.flairAccessToken) {
      log(2, 'App', 'No access token found on initialization, auto-authenticating...')
      autoAuthenticate()
    } else {
      // Token exists, ensure hourly refresh is scheduled
      unschedule(login)
      runEvery1Hour(login)
    }
  }
  
  // HVAC state will be updated after each vent refresh; compute initial state now
  if (isDabEnabled()) {
    updateHvacStateFromDuctTemps()
    unschedule('updateHvacStateFromDuctTemps')
    runEvery1Minute('updateHvacStateFromDuctTemps')
    unschedule('aggregateDailyDabStats')
    runEvery1Day('aggregateDailyDabStats')
    // Raw data cache samplers
    try {
      if (settings?.enableRawCache) {
        runEvery1Minute('sampleRawDabData')
        runEvery1Hour('pruneRawCache')
      } else {
        unschedule('sampleRawDabData')
        unschedule('pruneRawCache')
      }
    } catch (e) { log(2, 'App', "Raw cache scheduler error: ${e?.message}") }
    // Also subscribe to thermostat events as a fallback when duct temps are not available
    try {
      if (settings?.thermostat1) {
        subscribe(settings.thermostat1, 'thermostatOperatingState', 'thermostat1ChangeStateHandler')
        subscribe(settings.thermostat1, 'temperature', 'thermostat1ChangeTemp')
        subscribe(settings.thermostat1, 'coolingSetpoint', 'thermostat1ChangeTemp')
        subscribe(settings.thermostat1, 'heatingSetpoint', 'thermostat1ChangeTemp')
      }
    } catch (e) {
      log(2, 'App', "Thermostat subscription error: ${e?.message}")
    }
  } else {
    unschedule('updateHvacStateFromDuctTemps')
    unschedule('aggregateDailyDabStats')
    unschedule('sampleRawDabData')
    unschedule('pruneRawCache')
  }
  // Schedule periodic cleanup of instance caches and pending requests
  runEvery5Minutes('cleanupPendingRequests')
  runEvery10Minutes('clearRoomCache')
  runEvery5Minutes('clearDeviceCache')

  // Schedule/subscribe for tiles and overrides
  if (settings?.enableDashboardTiles) {
    try {
      subscribeToVentEventsForTiles()
      runEvery5Minutes('refreshVentTiles')
    } catch (e) { log(2, 'App', "Tile scheduler/subscription error: ${e?.message}") }
  } else {
    try { unschedule('refreshVentTiles') } catch (ignore) { }
  }

  if (settings?.nightOverrideEnable) {
    try {
      if (settings?.nightOverrideStart) { schedule(settings.nightOverrideStart, 'activateNightOverride') }
      if (settings?.nightOverrideEnd) { schedule(settings.nightOverrideEnd, 'deactivateNightOverride') }
    } catch (e) { log(2, 'App', "Night override scheduling error: ${e?.message}") }
  } else {
    try { unschedule('activateNightOverride'); unschedule('deactivateNightOverride') } catch (ignore) { }
  }
}

// ------------------------------
// Helper Functions
// ------------------------------

private openAllVents(Map ventIdsByRoomId, int percentOpen) {
  ventIdsByRoomId.each { roomId, ventIds ->
    ventIds.each { ventId ->
      def vent = getChildDevice(ventId)
      if (vent) { patchVent(vent, percentOpen) }
    }
  }
}

private BigDecimal getRoomTemp(def vent) {
  def ventId = vent.getId()
  def roomName = vent.currentValue('room-name') ?: 'Unknown'
  def tempDevice = settings."vent${ventId}Thermostat"
  // If enabled, prefer latest cached raw sample
  if (settings?.useCachedRawForDab) {
    def samp = getLatestRawSample(vent.getDeviceNetworkId())
    if (samp && samp.size() >= 9) {
      def roomC = samp[5]
      if (roomC != null) { return roomC as BigDecimal }
    }
  }
  
  if (tempDevice) {
    def temp = tempDevice.currentValue('temperature')
    if (temp == null) {
      log(2, 'App', "WARNING: Temperature device ${tempDevice?.getLabel() ?: 'Unknown'} for room '${roomName}' is not reporting temperature!")
      // Fall back to room temperature
      def roomTemp = vent.currentValue('room-current-temperature-c') ?: 0
      log(2, 'App', "Falling back to room temperature for '${roomName}': ${roomTemp}Ã¢â€Â¬Ã¢â€“â€˜C")
      return roomTemp
    }
    if (settings.thermostat1TempUnit == '2') {
      temp = convertFahrenheitToCentigrade(temp)
    }
    log(2, 'App', "Got temp from ${tempDevice?.getLabel() ?: 'Unknown'} for '${roomName}': ${temp}Ã¢â€Â¬Ã¢â€“â€˜C")
    return temp
  }
  
  def roomTemp = vent.currentValue('room-current-temperature-c')
  if (roomTemp == null) {
    log(2, 'App', "ERROR: No temperature available for room '${roomName}' - neither from Puck nor from room API!")
    return 0
  }
  log(2, 'App', "Using room temperature for '${roomName}': ${roomTemp}Ã¢â€Â¬Ã¢â€“â€˜C")
  return roomTemp
}

private atomicStateUpdate(String stateKey, String key, value) {
  atomicState.updateMapValue(stateKey, key, value)
  log(1, 'App', "atomicStateUpdate(${stateKey}, ${key}, ${value})")
}

def getThermostatSetpoint(String hvacMode) {
  def thermostat = settings?.thermostat1
  BigDecimal setpoint

  if (hvacMode == COOLING) {
    setpoint = thermostat?.currentValue('coolingSetpoint')
    if (setpoint != null) { setpoint -= SETPOINT_OFFSET }
  } else {
    setpoint = thermostat?.currentValue('heatingSetpoint')
    if (setpoint != null) { setpoint += SETPOINT_OFFSET }
  }
  if (setpoint == null) {
    setpoint = thermostat?.currentValue('thermostatSetpoint')
  }
  if (setpoint == null) {
    logError 'Thermostat has no setpoint property, please choose a valid thermostat'
    return null
  }
  if (settings.thermostat1TempUnit == '2') {
    setpoint = convertFahrenheitToCentigrade(setpoint)
  }
  return setpoint
}

// Global setpoint resolution that does not require a thermostat.
// Falls back to median room setpoints from vent rooms when thermostat is absent.
def getGlobalSetpoint(String hvacMode) {
  try {
    def sp = getThermostatSetpoint(hvacMode)
    if (sp != null) { return sp }
  } catch (ignore) { }
  // Compute median of room set-points (Celsius) from vents
  def vents = getChildDevices()?.findAll { it.hasAttribute('percent-open') } ?: []
  def list = vents.collect { it.currentValue('room-set-point-c') }.findAll { it != null }.collect { it as BigDecimal }
  if (list && list.size() > 0) {
    def sorted = list.sort()
    int mid = sorted.size().intdiv(2)
    return sorted[mid] as BigDecimal
  }
  // Fallback defaults
  return (hvacMode == COOLING ? DEFAULT_COOLING_SETPOINT_C : DEFAULT_HEATING_SETPOINT_C)
}

def roundBigDecimal(BigDecimal number, int scale = 3) {
  number.setScale(scale, BigDecimal.ROUND_HALF_UP)
}

// Function to round values to specific decimal places for JSON export
def roundToDecimalPlaces(def value, int decimalPlaces) {
  if (value == null || value == 0) return 0
  
  try {
    // Convert to double
    def doubleValue = value as Double
    
    // Use basic math to round to decimal places - this definitely works in Hubitat
    def multiplier = Math.pow(10, decimalPlaces)
    def rounded = Math.round(doubleValue * multiplier) / multiplier
    
    // Return as Double to ensure proper JSON serialization
    return rounded as Double
  } catch (Exception e) {
    log(2, 'App', "Error rounding value ${value}: ${e.message}")
    return 0
  }
}

// Function to clean decimal values for JSON serialization
// Enhanced version to handle Hubitat's BigDecimal precision issues
def cleanDecimalForJson(def value) {
  if (value == null || value == 0) return 0
  
  try {
    // Convert to String first to break BigDecimal precision chain
    def stringValue = value.toString()
    def doubleValue = Double.parseDouble(stringValue)
    
    // Handle edge cases
    if (!Double.isFinite(doubleValue)) {
      return 0.0d
    }
    
    // Apply aggressive rounding to exactly 10 decimal places
    def multiplier = 1000000000.0d  // 10^9 for 10 decimal places
    def rounded = Math.round(doubleValue * multiplier) / multiplier
    
    // Ensure we return a clean Double, not BigDecimal
    return Double.valueOf(rounded)
  } catch (Exception e) {
    log(2, 'App', "Error cleaning decimal for JSON: ${e.message}")
    return 0.0d
  }
}

// Enhanced rounding function with adaptive granularity based on coefficient of variation
int roundToNearestMultiple(BigDecimal num) {
  int userGranularity = settings.ventGranularity ? settings.ventGranularity.toInteger() : 5
  int adaptiveGranularity = calculateAdaptiveGranularity(userGranularity)
  return adaptiveRound(num, userGranularity, adaptiveGranularity)
}

// Calculate adaptive granularity based on coefficient of variation
int calculateAdaptiveGranularity(int userGranularity) {
  try {
    // Get current vent rates for CV calculation
    def ventRates = getCurrentVentRates()
    if (ventRates.size() < 2) {
      return userGranularity
    }
    
    // Calculate coefficient of variation using inverse-rate weights
    BigDecimal cv = calculateCoefficientOfVariation(ventRates)
    
    log(4, 'DAB', "Coefficient of variation: ${cv.round(4)}")
    
    // Apply adaptive granularity rules
    if (cv < CV_VERY_LOW_THRESHOLD && userGranularity == 5) {
      log(3, 'DAB', "CV (${cv.round(3)}) < ${CV_VERY_LOW_THRESHOLD}, using ultra-fine 2% internal steps")
      return 2 // Will use internal fine stepping with external rounding to 5%
    } else if (cv < CV_LOW_THRESHOLD && userGranularity > 5) {
      log(3, 'DAB', "CV (${cv.round(3)}) < ${CV_LOW_THRESHOLD}, temporarily using 5% granularity instead of ${userGranularity}%")
      return 5
    }
    
    return userGranularity
  } catch (Exception e) {
    log(2, 'DAB', "Error calculating adaptive granularity: ${e.message}")
    return userGranularity
  }
}

// Get current vent rates for CV calculation
def getCurrentVentRates() {
  def ventRates = []
  try {
    def vents = getChildDevices().findAll { it.hasAttribute('percent-open') }
    String hvacMode = atomicState.thermostat1State?.mode ?: atomicState.hvacCurrentMode ?: 'idle'
    
    if (hvacMode in [COOLING, HEATING]) {
      vents.each { vent ->
        try {
          def rate = hvacMode == COOLING ? 
            (vent.currentValue('room-cooling-rate') ?: 0) : 
            (vent.currentValue('room-heating-rate') ?: 0)
          if (rate > 0) {
            ventRates << (rate as BigDecimal)
          }
        } catch (ignore) { }
      }
    }
  } catch (Exception e) {
    log(2, 'DAB', "Error getting current vent rates: ${e.message}")
  }
  return ventRates
}

// Calculate coefficient of variation using inverse-rate weights
BigDecimal calculateCoefficientOfVariation(List rates) {
  if (rates.size() < 2) {
    return 0.0
  }
  
  try {
    // Convert rates to inverse weights
    def weights = rates.collect { rate ->
      1.0 / Math.max(rate as Double, EPS_RATE as Double)
    }
    
    // Calculate mean and standard deviation of weights
    BigDecimal mean = weights.sum() / weights.size()
    BigDecimal sumSquaredDeviations = weights.collect { weight ->
      Math.pow((weight - mean), 2)
    }.sum()
    
    BigDecimal variance = sumSquaredDeviations / weights.size()
    BigDecimal standardDeviation = Math.sqrt(variance)
    
    // Coefficient of variation = standard deviation / mean
    return mean != 0 ? standardDeviation / mean : 0.0
  } catch (Exception e) {
    log(2, 'DAB', "Error calculating coefficient of variation: ${e.message}")
    return 0.0
  }
}

// Adaptive rounding pipeline with internal fine steps
int adaptiveRound(BigDecimal num, int userGranularity, int adaptiveGranularity) {
  try {
    if (adaptiveGranularity == 2 && userGranularity == 5) {
      // Ultra-fine mode: compute internally on 2% increments, round externally to 5%
      int internalTarget = (int)(Math.round(num / INTERNAL_FINE_STEP) * INTERNAL_FINE_STEP)
      int externalTarget = (int)(Math.round(internalTarget / userGranularity) * userGranularity)
      
      log(4, 'DAB', "Adaptive round: ${num} -> internal=${internalTarget}% -> external=${externalTarget}%")
      return externalTarget
    } else {
      // Standard rounding using adaptive granularity
      int result = (int)(Math.round(num / adaptiveGranularity) * adaptiveGranularity)
      if (adaptiveGranularity != userGranularity) {
        log(4, 'DAB', "Adaptive round: ${num} -> ${result}% (using ${adaptiveGranularity}% instead of ${userGranularity}%)")
      }
      return result
    }
  } catch (Exception e) {
    log(2, 'DAB', "Error in adaptive rounding: ${e.message}")
    return (int)(Math.round(num / userGranularity) * userGranularity)
  }
}


def convertFahrenheitToCentigrade(BigDecimal tempValue) {
  (tempValue - 32) * (5 / 9)
}

def rollingAverage(BigDecimal currentAverage, BigDecimal newNumber, BigDecimal weight = 1, int numEntries = 10) {
  if (numEntries <= 0) { return 0 }
  BigDecimal base = (currentAverage ?: 0) == 0 ? newNumber : currentAverage
  BigDecimal sum = base * (numEntries - 1)
  def weightedValue = (newNumber - base) * weight
  def numberToAdd = base + weightedValue
  sum += numberToAdd
  return sum / numEntries
}

def hasRoomReachedSetpoint(String hvacMode, BigDecimal setpoint, BigDecimal currentTemp, BigDecimal offset = 0) {
  (hvacMode == COOLING && currentTemp <= setpoint - offset) ||
  (hvacMode == HEATING && currentTemp >= setpoint + offset)
}

// Determine HVAC mode purely from vent duct temperatures. Returns
// 'heating', 'cooling', or null if HVAC is idle.
def calculateHvacMode(BigDecimal temp, BigDecimal coolingSetpoint, BigDecimal heatingSetpoint) {
  try {
    if (temp != null) {
      // Simple param-based inference with small hysteresis using SETPOINT_OFFSET
      if (coolingSetpoint != null && temp >= (coolingSetpoint + SETPOINT_OFFSET)) { return COOLING }
      if (heatingSetpoint != null && temp <= (heatingSetpoint - SETPOINT_OFFSET)) { return HEATING }
    }
  } catch (ignore) { }
  return calculateHvacModeRobust()
}

// Robust HVAC mode detection using median duct-room temperature difference
// with thermostat operating state as a fallback.
def calculateHvacModeRobust() {
  def vents = getChildDevices()?.findAll {
    it.currentValue('duct-temperature-c') != null &&
    (it.currentValue('room-current-temperature-c') != null ||
     it.currentValue('current-temperature-c') != null ||
     it.currentValue('temperature') != null)
  }

  def fallbackFromThermostat = {
    try {
      String op = settings?.thermostat1?.currentValue('thermostatOperatingState')?.toString()?.toLowerCase()
      if (op in ['heating', 'pending heat']) { return HEATING }
      if (op in ['cooling', 'pending cool']) { return COOLING }
    } catch (ignore) { }
    return null
  }

  if (!vents || vents.isEmpty()) { return (fallbackFromThermostat() ?: 'idle') }

  def diffs = []
  vents.each { v ->
    try {
      BigDecimal duct = v.currentValue('duct-temperature-c') as BigDecimal
      BigDecimal room = (v.currentValue('room-current-temperature-c') ?:
                         v.currentValue('current-temperature-c') ?:
                         v.currentValue('temperature')) as BigDecimal
      BigDecimal diff = duct - room
      diffs << diff
      log(4, 'DAB', "Vent ${v?.displayName ?: v?.id}: duct=${duct}C room=${room}C diff=${diff}C", v?.id)
    } catch (ignore) { }
  }
  if (!diffs) { return (fallbackFromThermostat() ?: 'idle') }
  def sorted = diffs.sort()
  BigDecimal median = sorted[sorted.size().intdiv(2)] as BigDecimal
  log(4, 'DAB', "Median duct-room temp diff=${median}C")
  if (median > DUCT_TEMP_DIFF_THRESHOLD) { return HEATING }
  if (median < -DUCT_TEMP_DIFF_THRESHOLD) { return COOLING }
  return (fallbackFromThermostat() ?: 'idle')
}

void removeChildren() {
  def children = getChildDevices()
  log(2, 'Device', "Deleting all child devices: ${children}")
  children.each { if (it) deleteChildDevice(it.getDeviceNetworkId()) }
}

// Append log entry to recent log buffer with simple rate limiting
private void appendRecentLog(int level, String module, String correlationId, String msg) {
  def logs = state.recentLogs ?: []
  def nowMs = now()
  def last = logs ? logs[-1] : null
  if (last && last.msg == msg && last.ms && (nowMs - (last.ms as Long)) < LOG_RATE_LIMIT_MS) {
    return
  }
  def tz = location?.timeZone ?: TimeZone.getTimeZone('UTC')
  def entry = [ts: new Date(nowMs).format("yyyy-MM-dd'T'HH:mm:ssZ", tz),
               ms: nowMs, level: level, module: module, cid: correlationId, msg: msg]
  logs << entry
  state.recentLogs = logs.size() > 50 ? logs[-50..-1] : logs
}

// Only log messages if their level is greater than or equal to the debug level setting.
private void log(int level, String module, String msg, String correlationId = null) {
  int settingsLevel = (settings?.debugLevel as Integer) ?: 0
  if (settingsLevel == 0 || level < settingsLevel) { return }

  String prefix = correlationId ? "[${module}|${correlationId}]" : "[${module}]"
  log.debug "${prefix} ${msg}"
  boolean __verbose = false
  try { __verbose = (atomicState?.verboseLogging == true) } catch (ignore) { }
  if (__verbose) {
    appendRecentLog(level, module, correlationId, msg)
  }
}

// Safe getter for thermostat mode from atomic state
private getThermostat1Mode() {
  return atomicState?.thermostat1Mode
}

private void logValidationFailure(String field, String reason) {
  def msg = JsonOutput.toJson([event: 'validationFailure', field: field, reason: reason])
  try { logWarn(msg, 'Validation') } catch (ignore) { try { log?.warn msg } catch (ignore2) { } }
}

private Map validatePreferences() {
  def errors = [:]
  boolean valid = true

  if (!settings?.clientId) {
    errors.clientId = 'Client ID is required'
    if (settings?.validateNow) logValidationFailure('clientId', 'missing')
    valid = false
  }
  if (!settings?.clientSecret) {
    errors.clientSecret = 'Client Secret is required'
    if (settings?.validateNow) logValidationFailure('clientSecret', 'missing')
    valid = false
  }

  // Polling interval validation moved to runtime to avoid strict CI constraints on reading non-registered inputs

  [valid: valid, errors: errors]
}

private void performValidationTest() {
  def result = [success: false, message: '']
  try {
    if (!state.flairAccessToken) {
      throw new Exception('Missing access token')
    }
    getStructureData()
    result.success = true
    result.message = 'Successfully connected to Flair API'
  } catch (e) {
    result.message = "Connectivity test failed: ${e.message}"
    if (settings?.validateNow) logValidationFailure('connectivity', e.message)
  }
  state.lastValidationResult = result
}


// Safe sendEvent wrapper for test compatibility
private safeSendEvent(device, Map eventData) {
  try {
    sendEvent(device, eventData)
  } catch (Exception e) {
    // In test environment, sendEvent might not be available
    log(2, 'App', "Warning: Could not send event ${eventData} to device ${device}: ${e.message}")
  }
}

// Clean up existing BigDecimal precision issues in stored data
def cleanupExistingDecimalPrecision() {
  try {
    log(2, 'App', "Cleaning up existing decimal precision issues")
    
    // Clean up global rates in atomicState
    if (atomicState.maxCoolingRate) {
      def cleanedCooling = cleanDecimalForJson(atomicState.maxCoolingRate)
      if (cleanedCooling != atomicState.maxCoolingRate) {
        atomicState.maxCoolingRate = cleanedCooling
        log(2, 'App', "Cleaned maxCoolingRate: ${atomicState.maxCoolingRate}")
      }
    }
    
    if (atomicState.maxHeatingRate) {
      def cleanedHeating = cleanDecimalForJson(atomicState.maxHeatingRate)
      if (cleanedHeating != atomicState.maxHeatingRate) {
        atomicState.maxHeatingRate = cleanedHeating
        log(2, 'App', "Cleaned maxHeatingRate: ${atomicState.maxHeatingRate}")
      }
    }
    
    // Clean up device attributes for existing vents
    def devicesUpdated = 0
    getChildDevices().findAll { it.hasAttribute('percent-open') }.each { device ->
      try {
        def coolingRate = device.currentValue('room-cooling-rate')
        def heatingRate = device.currentValue('room-heating-rate')
        
        if (coolingRate && coolingRate != 0) {
          def cleanedCooling = cleanDecimalForJson(coolingRate)
          if (cleanedCooling != coolingRate) {
            sendEvent(device, [name: 'room-cooling-rate', value: cleanedCooling])
            devicesUpdated++
          }
        }
        
        if (heatingRate && heatingRate != 0) {
          def cleanedHeating = cleanDecimalForJson(heatingRate)
          if (cleanedHeating != heatingRate) {
            sendEvent(device, [name: 'room-heating-rate', value: cleanedHeating])
            devicesUpdated++
          }
        }
      } catch (Exception e) {
        log(2, 'App', "Error cleaning device precision for ${device.getLabel()}: ${e.message}")
      }
    }
    
    if (devicesUpdated > 0) {
      log(2, 'App', "Updated decimal precision for ${devicesUpdated} device attributes")
    }
    
  } catch (Exception e) {
    log(2, 'App', "Error during decimal precision cleanup: ${e.message}")
  }
}

def initializeDabTracking() {
  try {
    if (atomicState.dabHistory == null) {
      atomicState.dabHistory = [:]
    }
  } catch (Exception e) {
    logWarn "Failed to initialize DAB history map: ${e.message}"
  }

  try {
    if (atomicState.dabActivityLog == null) {
      atomicState.dabActivityLog = []
    }
  } catch (Exception e) {
    logWarn "Failed to initialize DAB activity log: ${e.message}"
  }
}

// ------------------------------
// Instance-Based Caching Infrastructure
// ------------------------------

// Get current time - now() is always available in Hubitat
private getCurrentTime() {
  return now()
}

// Get unique instance identifier
private getInstanceId() {
  try {
    // Try to use app ID if available (production)
    def appId = app?.getId()?.toString()
    if (appId) {
      return appId
    }
  } catch (Exception e) {
    // Expected in test environment
  }
  
  // For test environment, use current time as unique identifier
  // This provides reasonable uniqueness for test instances
  return "test-${now()}"
}

// Initialize instance-level cache variables
private initializeInstanceCaches() {
  // Ensure throttling counters/maps exist for CI/tests and runtime
  try { if (atomicState.activeRequests == null) { atomicState.activeRequests = 0 } } catch (ignore) { }
  try { if (state.circuitOpenUntil == null) { state.circuitOpenUntil = [:] } } catch (ignore) { }
// Ensure throttling counters/maps exist for CI/tests and runtime
  try { if (atomicState.activeRequests == null) { atomicState.activeRequests = 0 } } catch (ignore) { }
  try { if (state.circuitOpenUntil == null) { state.circuitOpenUntil = [:] } } catch (ignore) { }
  def instanceId = getInstanceId()
  def cacheKey = "instanceCache_${instanceId}"
  
  if (!state."${cacheKey}_initialized") {
    state."${cacheKey}_roomCache" = [:]
    state."${cacheKey}_roomCacheTimestamps" = [:]
    state."${cacheKey}_deviceCache" = [:]
    state."${cacheKey}_deviceCacheTimestamps" = [:]
    state."${cacheKey}_pendingRoomRequests" = [:]
    state."${cacheKey}_pendingDeviceRequests" = [:]
    state."${cacheKey}_initialized" = true
    log(3, 'App', "Initialized instance-based caches for instance ${instanceId}")
  }
}

// ------------------------------
// Raw DAB Data Cache (24h rolling)
// ------------------------------

private Integer getRawCacheRetentionHours() {
  try {
    Integer h = (settings?.rawDataRetentionHours ?: RAW_CACHE_DEFAULT_HOURS) as Integer
    if (h < 1) { h = 1 }
    if (h > 48) { h = 48 }
    return h
  } catch (ignore) { return RAW_CACHE_DEFAULT_HOURS }
}

private Long getRawCacheCutoffTs() {
  return now() - (getRawCacheRetentionHours() * 60L * 60L * 1000L)
}

private void appendRawDabSample(List entry) {
  try {
    def list = atomicState?.rawDabSamplesEntries ?: []
    list << entry
    // Trim by cutoff time
    Long cutoff = getRawCacheCutoffTs()
    list = list.findAll { e ->
      try { return (e[0] as Long) >= cutoff } catch (ignore) { return false }
    }
    // Hard cap to avoid runaway
    if (list.size() > RAW_CACHE_MAX_ENTRIES) { list = list[-RAW_CACHE_MAX_ENTRIES..-1] }
    atomicState.rawDabSamplesEntries = list
    // Quick latest index for O(1) get
    def lastByVent = atomicState?.rawDabLastByVent ?: [:]
    lastByVent[(entry[1] as String)] = entry
    atomicState.rawDabLastByVent = lastByVent
  } catch (ignore) { }
}

private List getLatestRawSample(String ventId) {
  try { return (atomicState?.rawDabLastByVent ?: [:])[ventId] as List } catch (ignore) { return null }
}

def pruneRawCache() {
  try {
    def list = atomicState?.rawDabSamplesEntries ?: []
    if (!list) { return }
    Long cutoff = getRawCacheCutoffTs()
    list = list.findAll { e ->
      try { return (e[0] as Long) >= cutoff } catch (ignore) { return false }
    }
    if (list.size() > RAW_CACHE_MAX_ENTRIES) { list = list[-RAW_CACHE_MAX_ENTRIES..-1] }
    atomicState.rawDabSamplesEntries = list
    // Optionally rebuild lastByVent map
    def lastByVent = [:]
    list.each { e -> lastByVent[(e[1] as String)] = e }
    atomicState.rawDabLastByVent = lastByVent
  } catch (ignore) { }
}

def sampleRawDabData() {
  if (!settings?.enableRawCache) { return }
  try {
    Long ts = now()
    String hvacMode = calculateHvacModeRobust()
    def vents = getChildDevices()?.findAll { it.hasAttribute('percent-open') } ?: []
    vents.each { v ->
      try {
        String ventId = v.getDeviceNetworkId()
        String roomId = v.currentValue('room-id')?.toString()
        BigDecimal ductC = v.currentValue('duct-temperature-c') != null ? (v.currentValue('duct-temperature-c') as BigDecimal) : null
        def roomCv = (v.currentValue('room-current-temperature-c') ?: v.currentValue('current-temperature-c'))
        BigDecimal roomC = roomCv != null ? (roomCv as BigDecimal) : null
        BigDecimal pct = (v.currentValue('percent-open') ?: v.currentValue('level') ?: 0) as BigDecimal
        boolean active = (v.currentValue('room-active') ?: 'false') == 'true'
        BigDecimal rSet = v.currentValue('room-set-point-c') != null ? (v.currentValue('room-set-point-c') as BigDecimal) : null
        appendRawDabSample([ts, ventId, roomId, hvacMode, ductC, roomC, pct, active, rSet])
      } catch (ignore) { }
    }
  } catch (e) {
    log(2, 'App', "Raw sampler error: ${e?.message}")
  }
}

// Room data caching methods
def cacheRoomData(String roomId, Map roomData) {
  initializeInstanceCaches()
  def instanceId = getInstanceId()
  def cacheKey = "instanceCache_${instanceId}"
  
  def roomCache = state."${cacheKey}_roomCache"
  def roomCacheTimestamps = state."${cacheKey}_roomCacheTimestamps"
  
  // Implement LRU cache with max size
  if (roomCache.size() >= MAX_CACHE_SIZE) {
    // Remove least recently used entry (oldest access time)
    def lruKey = null
    def oldestAccessTime = Long.MAX_VALUE
    roomCacheTimestamps.each { key, timestamp ->
      if (timestamp < oldestAccessTime) {
        oldestAccessTime = timestamp
        lruKey = key
      }
    }
    if (lruKey) {
      roomCache.remove(lruKey)
      roomCacheTimestamps.remove(lruKey)
      log(4, 'App', "Evicted LRU cache entry: ${lruKey}")
    }
  }
  
  roomCache[roomId] = roomData
  roomCacheTimestamps[roomId] = getCurrentTime()
}

def getCachedRoomData(String roomId) {
  initializeInstanceCaches()
  def instanceId = getInstanceId()
  def cacheKey = "instanceCache_${instanceId}"
  
  def roomCache = state."${cacheKey}_roomCache"
  def roomCacheTimestamps = state."${cacheKey}_roomCacheTimestamps"
  
  def timestamp = roomCacheTimestamps[roomId]
  if (!timestamp) return null
  
  if (isCacheExpired(roomId)) {
    roomCache.remove(roomId)
    roomCacheTimestamps.remove(roomId)
    return null
  }
  
  // Update access time for LRU tracking when item is accessed
  roomCacheTimestamps[roomId] = getCurrentTime()
  
  return roomCache[roomId]
}

def getRoomCacheSize() {
  initializeInstanceCaches()
  def instanceId = getInstanceId()
  def cacheKey = "instanceCache_${instanceId}"
  def roomCache = state."${cacheKey}_roomCache"
  return roomCache.size()
}

// Test helper method
def cacheRoomDataWithTimestamp(String roomId, Map roomData, Long timestamp) {
  initializeInstanceCaches()
  def instanceId = getInstanceId()
  def cacheKey = "instanceCache_${instanceId}"
  
  def roomCache = state."${cacheKey}_roomCache"
  def roomCacheTimestamps = state."${cacheKey}_roomCacheTimestamps"
  
  roomCache[roomId] = roomData
  roomCacheTimestamps[roomId] = timestamp
}

def isCacheExpired(String roomId) {
  initializeInstanceCaches()
  def instanceId = getInstanceId()
  def cacheKey = "instanceCache_${instanceId}"
  def roomCacheTimestamps = state."${cacheKey}_roomCacheTimestamps"
  
  def timestamp = roomCacheTimestamps[roomId]
  if (!timestamp) return true
  return (getCurrentTime() - timestamp) > ROOM_CACHE_DURATION_MS
}

// Pending request tracking
def markRequestPending(String requestId) {
  initializeInstanceCaches()
  def instanceId = getInstanceId()
  def cacheKey = "instanceCache_${instanceId}"
  def pendingRequests = state."${cacheKey}_pendingRoomRequests"
  pendingRequests[requestId] = true
}

def isRequestPending(String requestId) {
  initializeInstanceCaches()
  def instanceId = getInstanceId()
  def cacheKey = "instanceCache_${instanceId}"
  def pendingRequests = state."${cacheKey}_pendingRoomRequests"
  return pendingRequests[requestId] == true
}

def clearPendingRequest(String requestId) {
  initializeInstanceCaches()
  def instanceId = getInstanceId()
  def cacheKey = "instanceCache_${instanceId}"
  def pendingRequests = state."${cacheKey}_pendingRoomRequests"
  pendingRequests[requestId] = false
}

// Device reading caching methods
def cacheDeviceReading(String deviceKey, Map deviceData) {
  initializeInstanceCaches()
  def instanceId = getInstanceId()
  def cacheKey = "instanceCache_${instanceId}"
  
  def deviceCache = state."${cacheKey}_deviceCache"
  def deviceCacheTimestamps = state."${cacheKey}_deviceCacheTimestamps"
  
  // Implement LRU cache with max size
  if (deviceCache.size() >= MAX_CACHE_SIZE) {
    // Remove least recently used entry (oldest access time)
    def lruKey = null
    def oldestAccessTime = Long.MAX_VALUE
    deviceCacheTimestamps.each { key, timestamp ->
      if (timestamp < oldestAccessTime) {
        oldestAccessTime = timestamp
        lruKey = key
      }
    }
    if (lruKey) {
      deviceCache.remove(lruKey)
      deviceCacheTimestamps.remove(lruKey)
      log(4, 'App', "Evicted LRU device cache entry: ${lruKey}")
    }
  }
  
  deviceCache[deviceKey] = deviceData
  deviceCacheTimestamps[deviceKey] = getCurrentTime()
}

def getCachedDeviceReading(String deviceKey) {
  initializeInstanceCaches()
  def instanceId = getInstanceId()
  def cacheKey = "instanceCache_${instanceId}"
  
  def deviceCache = state."${cacheKey}_deviceCache"
  def deviceCacheTimestamps = state."${cacheKey}_deviceCacheTimestamps"
  
  def timestamp = deviceCacheTimestamps[deviceKey]
  if (!timestamp) return null
  
  if ((getCurrentTime() - timestamp) > DEVICE_CACHE_DURATION_MS) {
    deviceCache.remove(deviceKey)
    deviceCacheTimestamps.remove(deviceKey)
    return null
  }
  
  // Update access time for LRU tracking when item is accessed
  deviceCacheTimestamps[deviceKey] = getCurrentTime()
  
  return deviceCache[deviceKey]
}

// Device pending request tracking
def isDeviceRequestPending(String deviceKey) {
  initializeInstanceCaches()
  def instanceId = getInstanceId()
  def cacheKey = "instanceCache_${instanceId}"
  def pendingRequests = state."${cacheKey}_pendingDeviceRequests"
  return pendingRequests[deviceKey] == true
}

def markDeviceRequestPending(String deviceKey) {
  initializeInstanceCaches()
  def instanceId = getInstanceId()
  def cacheKey = "instanceCache_${instanceId}"
  def pendingRequests = state."${cacheKey}_pendingDeviceRequests"
  pendingRequests[deviceKey] = true
}

def clearDeviceRequestPending(String deviceKey) {
  initializeInstanceCaches()
  def instanceId = getInstanceId()
  def cacheKey = "instanceCache_${instanceId}"
  def pendingRequests = state."${cacheKey}_pendingDeviceRequests"
  pendingRequests[deviceKey] = false
}

// Clear all instance caches
def clearInstanceCache() {
  initializeInstanceCaches()
  def instanceId = getInstanceId()
  def cacheKey = "instanceCache_${instanceId}"
  
  def roomCache = state."${cacheKey}_roomCache"
  def roomCacheTimestamps = state."${cacheKey}_roomCacheTimestamps"
  def deviceCache = state."${cacheKey}_deviceCache"
  def deviceCacheTimestamps = state."${cacheKey}_deviceCacheTimestamps"
  def pendingRoomRequests = state."${cacheKey}_pendingRoomRequests"
  def pendingDeviceRequests = state."${cacheKey}_pendingDeviceRequests"
  
  roomCache.clear()
  roomCacheTimestamps.clear()
  deviceCache.clear()
  deviceCacheTimestamps.clear()
  pendingRoomRequests.clear()
  pendingDeviceRequests.clear()
  log(3, 'App', "Cleared all instance caches")
}

// ------------------------------
// End Instance-Based Caching Infrastructure
// ------------------------------

// Initialize request tracking
private initRequestTracking() {
  if (atomicState.activeRequests == null) {
    atomicState.activeRequests = 0
  }
}

// Check if we can make a request (under concurrent limit)
def canMakeRequest() {
  initRequestTracking()
  def currentActiveRequests = atomicState.activeRequests ?: 0
  
  // Immediate stuck counter detection and reset
  if (currentActiveRequests >= MAX_CONCURRENT_REQUESTS) {
    log(1, 'App', "CRITICAL: Active request counter is stuck at ${currentActiveRequests}/${MAX_CONCURRENT_REQUESTS} - resetting immediately")
    atomicState.activeRequests = 0
    log(1, 'App', "Reset active request counter to 0 immediately")
    return true  // Now we can make the request
  }
  
  return currentActiveRequests < MAX_CONCURRENT_REQUESTS
}

// Increment active request counter
def incrementActiveRequests() {
  initRequestTracking()
  atomicState.activeRequests = (atomicState.activeRequests ?: 0) + 1
}

// Decrement active request counter
def decrementActiveRequests() {
  initRequestTracking()
  def currentCount = atomicState.activeRequests ?: 0
  atomicState.activeRequests = Math.max(0, currentCount - 1)
  log(1, 'App', "Decremented active requests from ${currentCount} to ${atomicState.activeRequests}")
}

// Wrapper for log.error that respects debugLevel setting
private void logError(String msg, String module = 'App', String correlationId = null) {
  int settingsLevel = (settings?.debugLevel as Integer) ?: 0
  if (settingsLevel > 0) {
    String prefix = correlationId ? "[${module}|${correlationId}]" : "[${module}]"
    log.error "${prefix} ${msg}"
    boolean __verbose = false
    try { __verbose = (atomicState?.verboseLogging == true) } catch (ignore) { }
    if (__verbose) {
      appendRecentLog(0, module, correlationId, msg)
    }
  }
  def ts = new Date().format('yyyy-MM-dd HH:mm:ss', location.timeZone ?: TimeZone.getTimeZone('UTC'))
  def errors = (state.recentErrors ?: []) + ["${ts} - ${msg}"]
  if (errors.size() > 20) {
    errors = errors[-20..-1]
  }
  state.recentErrors = errors
}

// Wrapper for log.warn that respects debugLevel setting
private void logWarn(String msg, String module = 'App', String correlationId = null) {
  int settingsLevel = (settings?.debugLevel as Integer) ?: 0
  if (settingsLevel > 0) {
    String prefix = correlationId ? "[${module}|${correlationId}]" : "[${module}]"
    log?.warn "${prefix} ${msg}"
    boolean __verbose = false
    try { __verbose = (atomicState?.verboseLogging == true) } catch (ignore) { }
    if (__verbose) {
      appendRecentLog(1, module, correlationId, msg)
    }
  }
}

// Store the last command error with optional suggested action
private void recordCommandError(String action, String message, String suggestion = null) {
  def tz = location?.timeZone ?: TimeZone.getTimeZone('UTC')
  state.lastCommandError = [
    ts: new Date().format('yyyy-MM-dd HH:mm:ss', tz),
    action: action,
    message: message,
    suggestion: suggestion
  ]
}

// Check for missing data like sensors or network and return issues
private List<String> getDataIssues() {
  List<String> issues = []
  if (!state.flairAccessToken) {
    issues << 'Flair authentication token missing. Re-authenticate to restore connectivity.'
  }
  def vents = getChildDevices()?.findAll { it.hasAttribute('percent-open') }
  if (!vents) {
    issues << 'No vents detected. Ensure devices are paired and online.'
  }
  if (!(atomicState?.roomCache)) {
    issues << 'Room data unavailable. Check network connectivity and sensors.'
  }
  return issues
}

private logDetails(String msg, details = null, int level = 3) {
  def settingsLevel = (settings?.debugLevel as Integer) ?: 0
  if (settingsLevel == 0) { return }
  if (level >= settingsLevel) {
    if (details) {
      log?.debug "${msg}\n${details}"
    } else {
      log?.debug msg
    }
  }
}

def isValidResponse(resp) {
  if (!resp) {
    log(1, 'App', 'HTTP Null response')
    return false
  }
  try {
    // Check if this is an actual HTTP response object (has hasError method)
    if (resp.hasProperty('hasError') && resp.hasError()) {
      // Check for authentication failures
      if (resp.getStatus() == 401 || resp.getStatus() == 403) {
        log(2, 'App', "Authentication error detected (${resp.getStatus()}), re-authenticating...")
        runIn(1, 'autoReauthenticate')
        return false
      }
      // Don't log 404s at error level - they might be expected
      if (resp.getStatus() == 404) {
        log(1, 'App', "HTTP 404 response")
      } else {
        log(1, 'App', "HTTP response error: ${resp.getStatus()}")
      }
      return false
    }
    
    // If it's not an HTTP response object, check if it's a hub load exception
    if (resp instanceof Exception || resp.toString().contains('LimitExceededException')) {
      log(1, 'App', "Hub load exception detected in response validation")
      return false
    }
    
  } catch (err) {
    log(1, 'App', "HTTP response validation error: ${err.message ?: err.toString()}")
    return false
  }
  return true
}

// Updated getDataAsync to accept a String callback name with simple throttling.
def getDataAsync(String uri, String callback, data = null, int retryCount = 0) {
  atomicState.failureCounts = atomicState.failureCounts ?: [:]
  if (canMakeRequest()) {
    atomicState.failureCounts.remove(uri)
    incrementActiveRequests()
    def headers = [ Authorization: "Bearer ${state.flairAccessToken}" ]
    def httpParams = [ uri: uri, headers: headers, contentType: CONTENT_TYPE, timeout: HTTP_TIMEOUT_SECS ]

    try {
      asynchttpGet('asyncHttpGetWrapper', httpParams, [uri: uri, callback: callback, data: data, retryCount: retryCount, authRetry: authRetry])
    } catch (Exception e) {
      log(2, 'App', "HTTP GET exception: ${e.message}")
      // Decrement on exception since the request didn't actually happen
      decrementActiveRequests()
      return
    }
  } else {
    if (retryCount < MAX_API_RETRY_ATTEMPTS) {
      def retryData = [uri: uri, callback: callback, retryCount: retryCount + 1]
      if (data?.device && uri.contains('/room')) {
        retryData.data = [deviceId: data.device.getDeviceNetworkId()]
      } else {
        retryData.data = data
      }
      def delay = (Math.pow(2, retryCount) * API_CALL_DELAY_MS).toLong()
      runInMillis(delay, 'retryGetDataAsyncWrapper', [data: retryData])
    } else {
      logError "getDataAsync failed after ${MAX_API_RETRY_ATTEMPTS} retries for URI: ${uri}"
      incrementFailureCount(uri)
    }
  }
}

// Wrapper method for getDataAsync retry
def retryGetDataAsyncWrapper(data) {
  if (!data || !data.uri) {
    logError "retryGetDataAsyncWrapper called with invalid data: ${data}"
    return
  }
  
  // Check if this is a room data request that should go through cache
  if (data.uri.contains('/room') && data.callback == 'handleRoomGetWithCache' && data.data?.deviceId) {
    // When retry data is passed through runInMillis, device objects become serialized
    // So we need to look up the device by ID instead
    def deviceId = data.data.deviceId
    def device = getChildDevice(deviceId)
    
    if (!device) {
      logError "retryGetDataAsyncWrapper: Could not find device with ID ${deviceId}"
      return
    }
    
    def isPuck = !device.hasAttribute('percent-open')
    def roomId = device.currentValue('room-id')
    
    if (roomId) {
      // Check cache first using instance-based cache
      def cachedData = getCachedRoomData(roomId)
      if (cachedData) {
        log(3, 'App', "Using cached room data for room ${roomId} on retry")
        processRoomTraits(device, cachedData)
        return
      }

      // Check if request is already pending
      if (isRequestPending(roomId)) {
        // log(3, 'App', "Room data request already pending for room ${roomId} on retry, skipping")
        return
      }

      markRequestPending(roomId)
    }

    // Re-route through cache check
    getRoomDataWithCache(device, deviceId, isPuck)
  } else {
    // Normal retry for non-room requests
    getDataAsync(data.uri, data.callback, data.data, data.retryCount, data.authRetry)
  }
}

// Updated patchDataAsync to accept a String callback name with simple throttling.
// If callback is null, we use a no-op callback.
def patchDataAsync(String uri, String callback, body, data = null, int retryCount = 0) {
  if (!callback) { callback = 'noOpHandler' }
  atomicState.failureCounts = atomicState.failureCounts ?: [:]

  if (canMakeRequest()) {
    atomicState.failureCounts.remove(uri)
    incrementActiveRequests()
    def headers = [ Authorization: "Bearer ${state.flairAccessToken}" ]
    def httpParams = [
       uri: uri,
       headers: headers,
       contentType: CONTENT_TYPE,
       requestContentType: CONTENT_TYPE,
       timeout: HTTP_TIMEOUT_SECS,
       body: JsonOutput.toJson(body)
    ]

    try {
      asynchttpPatch(callback, httpParams, data)
    } catch (Exception e) {
      log(2, 'App', "HTTP PATCH exception: ${e.message}")
      recordCommandError("PATCH ${uri}", e.message, 'Check network connection')
      // Decrement on exception since the request didn't actually happen
      decrementActiveRequests()
      return
    }
  } else {
    if (retryCount < MAX_API_RETRY_ATTEMPTS) {
      def retryData = [uri: uri, callback: callback, body: body, data: data, retryCount: retryCount + 1]
      def delay = (Math.pow(2, retryCount) * API_CALL_DELAY_MS).toLong()
      runInMillis(delay, 'retryPatchDataAsyncWrapper', [data: retryData])
    } else {
      logError "patchDataAsync failed after ${MAX_API_RETRY_ATTEMPTS} retries for URI: ${uri}"
      recordCommandError("PATCH ${uri}", 'Request failed after retries', 'Verify network or Flair service')
      incrementFailureCount(uri)
    }
  }
}

// Wrapper method for patchDataAsync retry
def retryPatchDataAsyncWrapper(data) {
  if (!data || !data.uri || !data.callback) {
    logError "retryPatchDataAsyncWrapper called with invalid data: ${data}"
    return
  }

  patchDataAsync(data.uri, data.callback, data.body, data.data, data.retryCount)
}

private incrementFailureCount(String uri) {
  try { if (state.circuitOpenUntil == null) { state.circuitOpenUntil = [:] } } catch (ignore) { }

  atomicState.failureCounts = atomicState.failureCounts ?: [:]
  def count = (atomicState.failureCounts[uri] ?: 0) + 1
  atomicState.failureCounts[uri] = count
  if (count >= API_FAILURE_THRESHOLD) {
    def msg = "API circuit breaker activated for ${uri} after ${count} failures"
    
  try { state.circuitOpenUntil[uri] = now() + (5 * 60 * 1000) } catch (ignore2) { }
}
}

def resetApiConnection() {
  logWarn 'Resetting API connection'
  atomicState.failureCounts = [:]
  authenticate()
}

def noOpHandler(resp, data) {
  log(3, 'App', 'noOpHandler called')
}

def login() {
  authenticate()
  getStructureData()
}

def authenticate(int retryCount = 0) {
  log(2, 'App', 'Getting access_token from Flair using async method')
  state.authInProgress = true
  state.remove('authError')  // Clear any previous error state
  
  def uri = "${BASE_URL}/oauth2/token"
  def body = "client_id=${settings?.clientId}&client_secret=${settings?.clientSecret}" +
    '&scope=vents.view+vents.edit+structures.view+structures.edit+pucks.view+pucks.edit&grant_type=client_credentials'
  
  def params = [
    uri: uri, 
    body: body, 
    timeout: HTTP_TIMEOUT_SECS,
    contentType: 'application/x-www-form-urlencoded'
  ]
  
  if (canMakeRequest()) {
    incrementActiveRequests()
    try {
      asynchttpPost('handleAuthResponse', params, [retryCount: retryCount])
    } catch (Exception e) {
      def err = "Authentication request failed: ${e.message}"
      logError err
      state.authError = err
      state.authInProgress = false
      decrementActiveRequests()  // Decrement on exception
      return err
    }
  } else {
    // If we can't make request now, reschedule authentication
    state.authInProgress = false
    if (retryCount < MAX_API_RETRY_ATTEMPTS) {
      runInMillis(API_CALL_DELAY_MS, 'retryAuthenticateWrapper', [data: [retryCount: retryCount + 1]])
    } else {
      def err = "Authentication failed after ${MAX_API_RETRY_ATTEMPTS} retries"
      logError err
      state.authError = err
    }
  }
  return ''
}

// Wrapper method for authenticate retry
def retryAuthenticateWrapper(data) {
  authenticate(data?.retryCount ?: 0)
}

def handleAuthResponse(resp, data) {
  decrementActiveRequests()  // Always decrement when response comes back
  try {
    log(2, 'App', "handleAuthResponse called with resp status: ${resp?.getStatus()}")
    state.authInProgress = false
    
    if (!resp) {
      state.authError = "Authentication failed: No response from Flair API"
      logError state.authError
      return
    }
    
    if (resp.hasError()) {
      def status = resp.getStatus()
      def errorMsg = "Authentication failed with HTTP ${status}"
      if (status == 401) {
        errorMsg += ": Invalid credentials. Please verify your Client ID and Client Secret."
      } else if (status == 403) {
        errorMsg += ": Access forbidden. Please verify your OAuth credentials have proper permissions."
      } else if (status == 429) {
        errorMsg += ": Rate limited. Please wait a few minutes and try again."
      } else {
        errorMsg += ": ${resp.getErrorMessage() ?: 'Unknown error'}"
      }
      state.authError = errorMsg
      logError state.authError
      return
    }
    
    def respJson = resp.getJson()
    
    if (respJson?.access_token) {
      state.flairAccessToken = respJson.access_token
      state.remove('authError')
      log(2, 'App', 'Authentication successful')
      
      // Call getStructureData async after successful auth
      runIn(2, 'getStructureDataAsync')
    } else {
      def errorDetails = respJson?.error_description ?: respJson?.error ?: 'No access token in response'
      state.authError = "Authentication failed: ${errorDetails}. " +
                        "Please verify your OAuth 2.0 credentials are correct."
      logError state.authError
    }
  } catch (Exception e) {
    state.authInProgress = false
    state.authError = "Authentication processing failed: ${e.message}"
    logError "handleAuthResponse exception: ${e.message}"
    log(1, 'App', "Exception stack trace: ${e.getStackTrace()}")
  }
}

def appButtonHandler(String btn) {
  switch (btn) {
    case 'authenticate':
      login()
      unschedule(login)
      runEvery1Hour(login)
      break
    case 'retryAuth':
      login()
      unschedule(login)
      runEvery1Hour(login)
      break
    case 'discoverDevices':
      discover()
      break
    case 'runHealthCheck':
      performHealthCheck()
      break
    case 'reauthenticate':
      autoReauthenticate()
      break
    case 'resetCache':
      resetCaches()
      break
    case 'resyncVents':
      discover()
      break
    case 'exportEfficiencyData':
      handleExportEfficiencyData()
      break
    case 'importEfficiencyData':
      handleImportEfficiencyData()
      break
    case 'clearExportData':
      handleClearExportData()
      break
  }
}

// Auto-authenticate when credentials are provided
def autoAuthenticate() {
  if (settings?.clientId && settings?.clientSecret && !state.flairAccessToken) {
    log(2, 'App', 'Auto-authenticating with provided credentials')
    login()
    unschedule(login)
    runEvery1Hour(login)
  }
}

// Automatically re-authenticate when token expires
def autoReauthenticate() {
  log(2, 'App', 'Token expired or invalid, re-authenticating...')
  state.remove('flairAccessToken')
  // Clear any error state
  state.remove('authError')
  // Re-authenticate and reschedule
  if (authenticate() == '') {
    // If authentication succeeded, reschedule hourly refresh
    unschedule(login)
    runEvery1Hour(login)
    log(2, 'App', 'Re-authentication successful, rescheduled hourly token refresh')
  }
}

private void discover() {
  log(3, 'App', 'Discovery started')
  atomicState.remove('ventsByRoomId')
  def structureId = getStructureId()
  // Discover vents first
  def ventsUri = "${BASE_URL}/api/structures/${structureId}/vents"
  log(2, 'API', "Calling vents endpoint: ${ventsUri}", ventsUri)
  getDataAsync(ventsUri, 'handleDeviceList', [deviceType: 'vents'])
  // Then discover pucks separately - they might be at a different endpoint
  def pucksUri = "${BASE_URL}/api/structures/${structureId}/pucks"
  log(2, 'API', "Calling pucks endpoint: ${pucksUri}", pucksUri)
  getDataAsync(pucksUri, 'handleDeviceList', [deviceType: 'pucks'])
  // Also try to get pucks from rooms since they might be associated there
  def roomsUri = "${BASE_URL}/api/structures/${structureId}/rooms?include=pucks"
  log(2, 'API', "Calling rooms endpoint for pucks: ${roomsUri}", roomsUri)
  getDataAsync(roomsUri, 'handleRoomsWithPucks')
  // Try getting pucks directly without structure
  def allPucksUri = "${BASE_URL}/api/pucks"
  log(2, 'API', "Calling all pucks endpoint: ${allPucksUri}", allPucksUri)
  getDataAsync(allPucksUri, 'handleAllPucks')
}


def handleAllPucks(resp, data) {
  decrementActiveRequests()  // Always decrement when response comes back
  try {
    log(2, 'App', "handleAllPucks called")
    if (!isValidResponse(resp)) { 
      log(2, 'App', "handleAllPucks: Invalid response status: ${resp?.getStatus()}")
      return 
    }
  def respJson = resp?.getJson()
  log(2, 'App', "All pucks endpoint response: has data=${respJson?.data != null}, count=${respJson?.data?.size() ?: 0}")
  
  if (respJson?.data) {
    def puckCount = 0
    respJson.data.each { puckData ->
      try {
        if (puckData?.id) {
          puckCount++
          def puckId = puckData?.id?.toString()?.trim()
          def puckName = puckData?.attributes?.name?.toString()?.trim() ?: "Puck-${puckId}"
            
            log(2, 'App', "Creating puck from all pucks endpoint: ${puckName} (${puckId})")
            
            def device = [
              id   : puckId,
              type : 'pucks',
              label: puckName
            ]
            
            def dev = makeRealDevice(device)
            if (dev) {
              log(2, 'App', "Created puck device: ${puckName}")
            }
          }
        } catch (Exception e) {
          log(1, 'App', "Error processing puck from all pucks: ${e.message}")
        }
      }
      if (puckCount > 0) {
        log(3, 'App', "Discovered ${puckCount} pucks from all pucks endpoint")
      }
    }
  } catch (Exception e) {
    log(1, 'App', "Error in handleAllPucks: ${e.message}")
  }
}

def handleRoomsWithPucks(resp, data) {
  decrementActiveRequests()  // Always decrement when response comes back
  try {
    log(2, 'App', "handleRoomsWithPucks called")
    if (!isValidResponse(resp)) { 
      log(2, 'App', "handleRoomsWithPucks: Invalid response status: ${resp?.getStatus()}")
      return 
    }
    def respJson = resp.getJson()
    
    // Log the structure to debug
    log(2, 'App', "handleRoomsWithPucks response: has included=${respJson?.included != null}, included count=${respJson?.included?.size() ?: 0}, has data=${respJson?.data != null}, data count=${respJson?.data?.size() ?: 0}")
    
    // Check if we have included pucks data
    if (respJson?.included) {
      def puckCount = 0
      respJson.included.each { it ->
        try {
          if (it?.type == 'pucks' && it?.id) {
            puckCount++
            def puckId = it.id?.toString()?.trim()
            if (!puckId || puckId.isEmpty()) {
              log(2, 'App', "Skipping puck with invalid ID")
              return // Skip this puck
            }
            
            def puckName = it.attributes?.name?.toString()?.trim()
            // Ensure we have a valid name
            if (!puckName || puckName.isEmpty()) {
              puckName = "Puck-${puckId}"
            }
            
            // Double-check the name is not empty after all processing
            if (!puckName || puckName.isEmpty()) {
              log(2, 'App', "Skipping puck with empty name even after fallback")
              return
            }
            
            log(1, 'App', "About to create puck device with id: ${puckId}, name: ${puckName}")
            
            def device = [
              id   : puckId,
              type : 'pucks',  // Use string literal to ensure it's not null
              label: puckName
            ]
            
            def dev = makeRealDevice(device)
            if (dev) {
              log(2, 'App', "Created puck device: ${puckName}")
            }
          }
        } catch (Exception e) {
          log(1, 'App', "Error processing puck in loop: ${e.message}, line: ${e.stackTrace?.find()?.lineNumber}")
        }
      }
      if (puckCount > 0) {
        log(3, 'App', "Discovered ${puckCount} pucks from rooms include")
      }
    }
  } catch (Exception e) {
    log(1, 'App', "Error in handleRoomsWithPucks: ${e.message} at line ${e.stackTrace?.find()?.lineNumber}")
  }
  
  
  // Also check if pucks are in the room data relationships
  try {
    if (respJson?.data) {
      def roomPuckCount = 0
      respJson.data.each { room ->
        if (room.relationships?.pucks?.data) {
          room.relationships.pucks.data.each { puck ->
            try {
              roomPuckCount++
              def puckId = puck.id?.toString()?.trim()
              if (!puckId || puckId.isEmpty()) {
                log(2, 'App', "Skipping puck with invalid ID in room ${room.attributes?.name}")
                return
              }
              
              // Create a minimal puck device from the reference
              def puckName = "Puck-${puckId}"
              if (room.attributes?.name) {
                puckName = "${room.attributes.name} Puck"
              }
              
              log(2, 'App', "Creating puck device from room reference: ${puckName} (${puckId})")
              
              def device = [
                id   : puckId,
                type : 'pucks',
                label: puckName
              ]
              
              def dev = makeRealDevice(device)
              if (dev) {
                log(2, 'App', "Created puck device from room reference: ${puckName}")
              }
            } catch (Exception e) {
              log(1, 'App', "Error creating puck from room reference: ${e.message}")
            }
          }
        }
      }
      if (roomPuckCount > 0) {
        log(3, 'App', "Found ${roomPuckCount} puck references in rooms")
      }
    }
  } catch (Exception e) {
    log(1, 'App', "Error checking room puck relationships: ${e.message}")
  }
}


def handleDeviceList(resp, data) {
  decrementActiveRequests()  // Always decrement when response comes back
  log(2, 'App', "handleDeviceList called for ${data?.deviceType}")
  if (!isValidResponse(resp)) {
    // Check if this was a pucks request that returned 404
    if (resp?.hasError() && resp.getStatus() == 404 && data?.deviceType == 'pucks') {
      log(2, 'App', "Pucks endpoint returned 404 - this is normal, trying other methods")
    } else if (data?.deviceType == 'pucks') {
      log(2, 'App', "Pucks endpoint failed with error: ${resp?.getStatus()}")
    }
    return 
  }
  def respJson = resp?.getJson()
  if (!respJson?.data || respJson.data.isEmpty()) {
    if (data?.deviceType == 'pucks') {
      log(2, 'App', "No pucks found in structure endpoint - they may be included with rooms instead")
    } else {
      logWarn "No devices discovered. This may occur with OAuth 1.0 credentials. " +
              "Please ensure you're using OAuth 2.0 credentials or Legacy API (OAuth 1.0) credentials."
    }
    return
  }
  def ventCount = 0
  def puckCount = 0
  respJson.data.each { it ->
    if (it?.type == 'vents' || it?.type == 'pucks') {
      if (it.type == 'vents') {
        ventCount++
      } else if (it.type == 'pucks') {
        puckCount++
      }
      def device = [
        id   : it?.id,
        type : it?.type,
        label: it?.attributes?.name
      ]
      def dev = makeRealDevice(device)
      if (dev && it.type == 'vents') {
        processVentTraits(dev, [data: it])
      }
    }
  }
  log(3, 'App', "Discovered ${ventCount} vents and ${puckCount} pucks")
  if (ventCount == 0 && puckCount == 0) {
    logWarn "No devices found in the structure. " +
            "This typically happens with incorrect OAuth credentials."
  }
}

def makeRealDevice(Map device) {
  // Validate inputs
  if (!device?.id || !device?.label || !device?.type) {
    logError "Invalid device data: ${device}"
    return null
  }
  
  def deviceId = device.id?.toString()?.trim()
  def deviceLabel = device.label?.toString()?.trim()
  
  if (!deviceId || deviceId.isEmpty() || !deviceLabel || deviceLabel.isEmpty()) {
    logError "Invalid device ID or label: id=${deviceId}, label=${deviceLabel}"
    return null
  }
  
  def newDevice = getChildDevice(deviceId)
  if (!newDevice) {
    def deviceType = device.type == 'vents' ? 'Flair vents' : 'Flair pucks'
    try {
      newDevice = addChildDevice('bot.flair', deviceType, deviceId, [name: deviceLabel, label: deviceLabel])
    } catch (Exception e) {
      logError "Failed to add child device: ${e.message}"
      return null
    }
  }
  return newDevice
}

def getDeviceData(device) {
  log(2, 'App', "Refresh device details for ${device}")
  def deviceId = device.getDeviceNetworkId()
  def roomId = device.currentValue('room-id')
  
  // Check if it's a puck by looking for the percent-open attribute which only vents have
  def isPuck = !device.hasAttribute('percent-open')
  
  if (isPuck) {
    // Get puck data and current reading with caching
    getDeviceDataWithCache(device, deviceId, 'pucks', 'handlePuckGet')
    getDeviceReadingWithCache(device, deviceId, 'pucks', 'handlePuckReadingGet')
    // Check cache before making room API call
    getRoomDataWithCache(device, deviceId, isPuck)
  } else {
    // Get vent reading with caching
    getDeviceReadingWithCache(device, deviceId, 'vents', 'handleDeviceGet')
    // Check cache before making room API call
    getRoomDataWithCache(device, deviceId, isPuck)
  }
}

// New function to handle room data with caching
def getRoomDataWithCache(device, deviceId, isPuck) {
  def roomId = device.currentValue('room-id')
  
  if (roomId) {
    // Check cache first using instance-based cache
    def cachedData = getCachedRoomData(roomId)
    if (cachedData) {
      log(3, 'App', "Using cached room data for room ${roomId}")
      processRoomTraits(device, cachedData)
      return
    }
    
    // Check if a request is already pending for this room
    if (isRequestPending(roomId)) {
      // log(3, 'App', "Room data request already pending for room ${roomId}, skipping duplicate request")
      return
    }
    
    // Mark this room as having a pending request
    markRequestPending(roomId)
  }
  
  // No valid cache and no pending request, make the API call
  def endpoint = isPuck ? "pucks" : "vents"
  getDataAsync("${BASE_URL}/api/${endpoint}/${deviceId}/room", 'handleRoomGetWithCache', [device: device])
}

// New function to handle device data with caching (for pucks)
def getDeviceDataWithCache(device, deviceId, deviceType, callback) {
  def cacheKey = "${deviceType}_${deviceId}"
  
  // Check cache first using instance-based cache
  def cachedData = getCachedDeviceReading(cacheKey)
  if (cachedData) {
    log(3, 'App', "Using cached ${deviceType} data for device ${deviceId}")
    // Process the cached data
    if (callback == 'handlePuckGet') {
      handlePuckGet([getJson: { cachedData }], [device: device])
    }
    return
  }
  
  // Check if a request is already pending
  if (isDeviceRequestPending(cacheKey)) {
    // log(3, 'App', "${deviceType} data request already pending for device ${deviceId}, skipping duplicate request")
    return
  }
  
  // Mark this device as having a pending request
  markDeviceRequestPending(cacheKey)
  
  // No valid cache and no pending request, make the API call
  def uri = "${BASE_URL}/api/${deviceType}/${deviceId}"
  getDataAsync(uri, callback + 'WithCache', [device: device, cacheKey: cacheKey])
}

// New function to handle device reading with caching
def getDeviceReadingWithCache(device, deviceId, deviceType, callback) {
  def cacheKey = "${deviceType}_reading_${deviceId}"
  
  // Check cache first using instance-based cache
  def cachedData = getCachedDeviceReading(cacheKey)
  if (cachedData) {
    log(3, 'App', "Using cached ${deviceType} reading for device ${deviceId}")
    // Process the cached data
    if (callback == 'handlePuckReadingGet') {
      handlePuckReadingGet([getJson: { cachedData }], [device: device])
    } else if (callback == 'handleDeviceGet') {
      handleDeviceGet([getJson: { cachedData }], [device: device])
    }
    return
  }
  
  // Check if a request is already pending
  if (isDeviceRequestPending(cacheKey)) {
    // log(3, 'App', "${deviceType} reading request already pending for device ${deviceId}, skipping duplicate request")
    return
  }
  
  // Mark this device as having a pending request
  markDeviceRequestPending(cacheKey)
  
  // No valid cache and no pending request, make the API call
  def uri = deviceType == 'pucks' ? "${BASE_URL}/api/pucks/${deviceId}/current-reading" : "${BASE_URL}/api/vents/${deviceId}/current-reading"
  getDataAsync(uri, callback + 'WithCache', [device: device, cacheKey: cacheKey])
}

def handleRoomGet(resp, data) {
  decrementActiveRequests()  // Always decrement when response comes back
  if (!isValidResponse(resp) || !data?.device) { return }
  processRoomTraits(data.device, resp.getJson())
}

// Modified handleRoomGet to include caching
def handleRoomGetWithCache(resp, data) {
  def roomData = null
  def roomId = null
  
  try {
    // First, try to get roomId from device for cleanup purposes
    if (data?.device) {
      roomId = data.device.currentValue('room-id')
    }
    
    if (isValidResponse(resp) && data?.device) {
      roomData = resp.getJson()
      // Update roomId if we got it from response
      if (roomData?.data?.id) {
        roomId = roomData.data.id
      }
      
      if (roomId) {
        // Cache the room data using instance-based cache
        cacheRoomData(roomId, roomData)
        log(3, 'App', "Cached room data for room ${roomId}")
      }
      
      processRoomTraits(data.device, roomData)
    } else {
      // Log the error for debugging
      log(2, 'App', "Room data request failed for device ${data?.device}, status: ${resp?.getStatus()}")
    }
  } catch (Exception e) {
    log(1, 'App', "Error in handleRoomGetWithCache: ${e.message}")
  } finally {
    // Always clear the pending flag, even if the request failed
    if (roomId) {
      clearPendingRequest(roomId)
      log(1, 'App', "Cleared pending request for room ${roomId}")
    }
  }
}

// Add a method to clear the cache periodically (optional)
def clearRoomCache() {
  initializeInstanceCaches()
  def instanceId = getInstanceId()
  def cacheKey = "instanceCache_${instanceId}"
  def currentTime = getCurrentTime()
  def expiredRooms = []
  
  def roomCacheTimestamps = state."${cacheKey}_roomCacheTimestamps"
  def roomCache = state."${cacheKey}_roomCache"
  
  roomCacheTimestamps.each { roomId, timestamp ->
    if ((currentTime - timestamp) > ROOM_CACHE_DURATION_MS) {
      expiredRooms << roomId
    }
  }
  
  expiredRooms.each { roomId ->
    roomCache.remove(roomId)
    roomCacheTimestamps.remove(roomId)
    log(4, 'App', "Cleared expired cache for room ${roomId}")
  }
}

// Clear device cache periodically
def clearDeviceCache() {
  initializeInstanceCaches()
  def instanceId = getInstanceId()
  def cacheKey = "instanceCache_${instanceId}"
  def currentTime = getCurrentTime()
  def expiredDevices = []
  
  def deviceCacheTimestamps = state."${cacheKey}_deviceCacheTimestamps"
  def deviceCache = state."${cacheKey}_deviceCache"
  
  deviceCacheTimestamps.each { deviceKey, timestamp ->
    if ((currentTime - timestamp) > DEVICE_CACHE_DURATION_MS) {
      expiredDevices << deviceKey
    }
  }
  
  expiredDevices.each { deviceKey ->
    deviceCache.remove(deviceKey)
    deviceCacheTimestamps.remove(deviceKey)
    log(4, 'App', "Cleared expired cache for device ${deviceKey}")
  }
}

// Periodic cleanup of pending request flags
def cleanupPendingRequests() {
  initializeInstanceCaches()
  def instanceId = getInstanceId()
  def cacheKey = "instanceCache_${instanceId}"
  
  def pendingRoomRequests = state."${cacheKey}_pendingRoomRequests"
  def pendingDeviceRequests = state."${cacheKey}_pendingDeviceRequests"
  
  // First, check if the active request counter is stuck
  def currentActiveRequests = atomicState.activeRequests ?: 0
  if (currentActiveRequests >= MAX_CONCURRENT_REQUESTS) {
    log(1, 'App', "CRITICAL: Active request counter is stuck at ${currentActiveRequests}/${MAX_CONCURRENT_REQUESTS} - resetting to 0")
    atomicState.activeRequests = 0
    log(1, 'App', "Reset active request counter to 0")
  }
  
  // Collect keys first to avoid concurrent modification
  def roomsToClean = []
  pendingRoomRequests.each { roomId, isPending ->
    if (isPending) {
      roomsToClean << roomId
    }
  }
  
  // Now modify the map outside of iteration
  roomsToClean.each { roomId ->
    pendingRoomRequests[roomId] = false
  }
  
  if (roomsToClean.size() > 0) {
    log(2, 'App', "Cleared ${roomsToClean.size()} stuck pending request flags for rooms: ${roomsToClean.join(', ')}")
  }
  
  // Same for device requests
  def devicesToClean = []
  pendingDeviceRequests.each { deviceKey, isPending ->
    if (isPending) {
      devicesToClean << deviceKey
    }
  }
  
  devicesToClean.each { deviceKey ->
    pendingDeviceRequests[deviceKey] = false
  }
  
  if (devicesToClean.size() > 0) {
    log(2, 'App', "Cleared ${devicesToClean.size()} stuck pending request flags for devices: ${devicesToClean.join(', ')}")
  }
}

def handleDeviceGet(resp, data) {
  decrementActiveRequests()  // Always decrement when response comes back
  if (!isValidResponse(resp) || !data?.device) { return }
  processVentTraits(data.device, resp.getJson())
}

// Modified handleDeviceGet to include caching
def handleDeviceGetWithCache(resp, data) {
  def deviceData = null
  def cacheKey = data?.cacheKey
  
  try {
    if (isValidResponse(resp) && data?.device) {
      deviceData = resp.getJson()
      
      if (cacheKey && deviceData) {
        // Cache the device data using instance-based cache
        cacheDeviceReading(cacheKey, deviceData)
        log(3, 'App', "Cached device reading for ${cacheKey}")
      }
      
      processVentTraits(data.device, deviceData)
    } else {
      // Handle hub load exceptions specifically
      if (resp instanceof Exception || resp.toString().contains('LimitExceededException')) {
        logWarn "Device reading request failed due to hub load: ${resp.toString()}"
      } else {
        log(2, 'App', "Device reading request failed for ${cacheKey}, status: ${resp?.getStatus()}")
      }
    }
  } catch (Exception e) {
    logWarn "Error in handleDeviceGetWithCache: ${e.message}"
  } finally {
    // Always clear the pending flag
    if (cacheKey) {
      clearDeviceRequestPending(cacheKey)
      log(1, 'App', "Cleared pending device request for ${cacheKey}")
    }
  }
}

def handlePuckGet(resp, data) {
  decrementActiveRequests()  // Always decrement when response comes back
  if (!isValidResponse(resp) || !data?.device) { return }
  def respJson = resp.getJson()
  if (respJson?.data) {
    def puckData = respJson.data
    // Extract puck attributes
    if (puckData?.attributes?.'current-temperature-c' != null) {
      def tempC = puckData.attributes['current-temperature-c']
      def tempF = (tempC * 9/5) + 32
      sendEvent(data.device, [name: 'temperature', value: tempF, unit: 'Ã¢â€Â¬Ã¢â€“â€˜F'])
      log(2, 'App', "Puck temperature: ${tempF}Ã¢â€Â¬Ã¢â€“â€˜F")
    }
    if (puckData?.attributes?.'current-humidity' != null) {
      sendEvent(data.device, [name: 'humidity', value: puckData.attributes['current-humidity'], unit: '%'])
    }
    if (puckData?.attributes?.voltage != null) {
      try {
        def voltage = puckData.attributes.voltage as BigDecimal
        def battery = ((voltage - 2.0) / 1.6) * 100  // Assuming 2.0V = 0%, 3.6V = 100%
        battery = Math.max(0, Math.min(100, battery.round() as int))
        sendEvent(data.device, [name: 'battery', value: battery, unit: '%'])
      } catch (Exception e) {
        log(2, 'App', "Error calculating battery for puck: ${e.message}")
      }
    }
    ['inactive', 'created-at', 'updated-at', 'current-rssi', 'name'].each { attr ->
      if (puckData.attributes && puckData.attributes[attr] != null) {
        sendEvent(data.device, [name: attr, value: puckData.attributes[attr]])
      }
    }
  }
}

// Modified handlePuckGet to include caching
def handlePuckGetWithCache(resp, data) {
  def deviceData = null
  def cacheKey = data?.cacheKey
  
  try {
    if (isValidResponse(resp) && data?.device) {
      deviceData = resp.getJson()
      
      if (cacheKey && deviceData) {
        // Cache the device data using instance-based cache
        cacheDeviceReading(cacheKey, deviceData)
        log(3, 'App', "Cached puck data for ${cacheKey}")
      }
      
      // Process using existing logic
      handlePuckGet([getJson: { deviceData }], data)
    }
  } finally {
    // Always clear the pending flag
    if (cacheKey) {
      clearDeviceRequestPending(cacheKey)
    }
  }
}


def handlePuckReadingGet(resp, data) {
  decrementActiveRequests()  // Always decrement when response comes back
  if (!isValidResponse(resp) || !data?.device) { return }
  def respJson = resp.getJson()
  if (respJson?.data) {
    def reading = respJson.data
    // Process sensor reading data
    if (reading.attributes?.'room-temperature-c' != null) {
      def tempC = reading.attributes['room-temperature-c']
      def tempF = (tempC * 9/5) + 32
      sendEvent(data.device, [name: 'temperature', value: tempF, unit: 'Ã¢â€Â¬Ã¢â€“â€˜F'])
      log(2, 'App', "Puck temperature from reading: ${tempF}Ã¢â€Â¬Ã¢â€“â€˜F")
    }
    if (reading.attributes?.humidity != null) {
      sendEvent(data.device, [name: 'humidity', value: reading.attributes.humidity, unit: '%'])
    }
    if (reading.attributes?.'system-voltage' != null) {
      try {
        def voltage = reading.attributes['system-voltage']
        // Map system-voltage to voltage attribute for Rule Machine compatibility
        sendEvent(data.device, [name: 'voltage', value: voltage, unit: 'V'])
        def battery = ((voltage - 2.0) / 1.6) * 100
        battery = Math.max(0, Math.min(100, battery.round() as int))
        sendEvent(data.device, [name: 'battery', value: battery, unit: '%'])
      } catch (Exception e) {
        log(2, 'App', "Error calculating battery from reading: ${e.message}")
      }
    }
  }
}

// Modified handlePuckReadingGet to include caching
def handlePuckReadingGetWithCache(resp, data) {
  def deviceData = null
  def cacheKey = data?.cacheKey
  
  try {
    if (isValidResponse(resp) && data?.device) {
      deviceData = resp.getJson()
      
      if (cacheKey && deviceData) {
        // Cache the device data using instance-based cache
        cacheDeviceReading(cacheKey, deviceData)
        log(3, 'App', "Cached puck reading for ${cacheKey}")
      }
      
      // Process using existing logic
      handlePuckReadingGet([getJson: { deviceData }], data)
    }
  } finally {
    // Always clear the pending flag
    if (cacheKey) {
      clearDeviceRequestPending(cacheKey)
    }
  }
}

def traitExtract(device, details, String propNameData, String propNameDriver = propNameData, unit = null) {
  try {
    def propValue = details.data.attributes[propNameData]
    if (propValue != null) {
      def eventData = [name: propNameDriver, value: propValue]
      if (unit) { eventData.unit = unit }
      sendEvent(device, eventData)
    }
    log(1, 'App', "Extracted: ${propNameData} = ${propValue}")
  } catch (err) {
    logWarn err
  }
}

def processVentTraits(device, details) {
  logDetails "Processing Vent data for ${device}", details, 1
  if (!details?.data) {
    logWarn "Failed extracting data for ${device}"
    return
  }
  ['firmware-version-s', 'rssi', 'connected-gateway-name', 'created-at', 'duct-pressure',
   'percent-open', 'duct-temperature-c', 'motor-run-time', 'system-voltage', 'motor-current',
   'has-buzzed', 'updated-at', 'inactive'].each { attr ->
      traitExtract(device, details, attr, attr == 'percent-open' ? 'level' : attr, attr == 'percent-open' ? '%' : null)
   }
   
   // Map system-voltage to voltage attribute for Rule Machine compatibility
   if (details?.data?.attributes?.'system-voltage' != null) {
     def voltage = details.data.attributes['system-voltage']
     sendEvent(device, [name: 'voltage', value: voltage, unit: 'V'])
   }
}

def processRoomTraits(device, details) {
  if (!device || !details?.data || !details.data.id) { return }
  logDetails "Processing Room data for ${device}", details, 1
  sendEvent(device, [name: 'room-id', value: details.data.id])
  [
    'name': 'room-name',
    'current-temperature-c': 'room-current-temperature-c',
    'room-conclusion-mode': 'room-conclusion-mode',
    'humidity-away-min': 'room-humidity-away-min',
    'room-type': 'room-type',
    'temp-away-min-c': 'room-temp-away-min-c',
    'level': 'room-level',
    'hold-until': 'room-hold-until',
    'room-away-mode': 'room-away-mode',
    'heat-cool-mode': 'room-heat-cool-mode',
    'updated-at': 'room-updated-at',
    'state-updated-at': 'room-state-updated-at',
    'set-point-c': 'room-set-point-c',
    'hold-until-schedule-event': 'room-hold-until-schedule-event',
    'frozen-pipe-pet-protect': 'room-frozen-pipe-pet-protect',
    'created-at': 'room-created-at',
    'windows': 'room-windows',
    'air-return': 'room-air-return',
    'current-humidity': 'room-current-humidity',
    'hold-reason': 'room-hold-reason',
    'occupancy-mode': 'room-occupancy-mode',
    'temp-away-max-c': 'room-temp-away-max-c',
    'humidity-away-max': 'room-humidity-away-max',
    'preheat-precool': 'room-preheat-precool',
    'active': 'room-active',
    'set-point-manual': 'room-set-point-manual',
    'pucks-inactive': 'room-pucks-inactive'
  ].each { key, driverKey ->
    traitExtract(device, details, key, driverKey)
  }

  if (details?.data?.relationships?.structure?.data) {
    sendEvent(device, [name: 'structure-id', value: details.data.relationships.structure.data.id])
  }
  if (details?.data?.relationships['remote-sensors']?.data && 
      !details.data.relationships['remote-sensors'].data.isEmpty()) {
    def remoteSensor = details.data.relationships['remote-sensors'].data.first()
    if (remoteSensor?.id) {
      def uri = "${BASE_URL}/api/remote-sensors/${remoteSensor.id}/sensor-readings"
      getDataAsync(uri, 'handleRemoteSensorGet', [device: device])
    }
  }
  updateByRoomIdState(details)
}

def handleRemoteSensorGet(resp, data) {
  decrementActiveRequests()  // Always decrement when response comes back
  if (!data) { return }
  
  // Don't log 404 errors for missing sensors - this is expected
  if (resp?.hasError() && resp.getStatus() == 404) {
    log(1, 'App', "No remote sensor data available for ${data?.device?.getLabel() ?: 'unknown device'}")
    return
  }
  
  if (!isValidResponse(resp)) { return }
  
  // Additional validation before parsing JSON
  try {
    def details = resp.getJson()
    if (!details?.data?.first()) { return }
    def propValue = details.data.first().attributes['occupied']
    sendEvent(data.device, [name: 'room-occupied', value: propValue])
  } catch (Exception e) {
    log(2, 'App', "Error parsing remote sensor JSON: ${e.message}")
    return
  }
}

def updateByRoomIdState(details) {
  if (!details?.data?.relationships?.vents?.data) { return }
  def roomId = details.data.id?.toString()
  if (!atomicState.ventsByRoomId?.get(roomId)) {
    def ventIds = details.data.relationships.vents.data.collect { it.id }
    atomicStateUpdate('ventsByRoomId', roomId, ventIds)
  }
}

def patchStructureData(Map attributes) {
  def body = [data: [type: 'structures', attributes: attributes]]
  def uri = "${BASE_URL}/api/structures/${getStructureId()}"
  patchDataAsync(uri, null, body)
}

def getStructureDataAsync(int retryCount = 0) {
  log(2, 'App', 'Getting structure data asynchronously')
  def uri = "${BASE_URL}/api/structures"
  def headers = [ Authorization: "Bearer ${state.flairAccessToken}" ]
  def httpParams = [ 
    uri: uri, 
    headers: headers, 
    contentType: CONTENT_TYPE, 
    timeout: HTTP_TIMEOUT_SECS 
  ]
  
  if (canMakeRequest()) {
    incrementActiveRequests()
    try {
      asynchttpGet('handleStructureResponse', httpParams)
    } catch (Exception e) {
      logError "Structure data request failed: ${e.message}"
      decrementActiveRequests()  // Decrement on exception
    }
  } else {
    // If we can't make request now, retry later
    if (retryCount < MAX_API_RETRY_ATTEMPTS) {
      runInMillis(API_CALL_DELAY_MS, 'retryGetStructureDataAsyncWrapper', [data: [retryCount: retryCount + 1]])
    } else {
      logError "getStructureDataAsync failed after ${MAX_API_RETRY_ATTEMPTS} retries"
    }
  }
}

// Wrapper method for getStructureDataAsync retry
def retryGetStructureDataAsyncWrapper(data) {
  getStructureDataAsync(data?.retryCount ?: 0)
}

def handleStructureResponse(resp, data) {
  decrementActiveRequests()  // Always decrement when response comes back
  try {
    if (!isValidResponse(resp)) { 
      logError "Structure data request failed"
      return 
    }
    
    def response = resp.getJson()
    if (!response?.data?.first()) {
      logError 'No structure data available'
      return
    }
    
    def myStruct = response.data.first()
    if (myStruct?.id) {
      app.updateSetting('structureId', myStruct.id)
      log(2, 'App', "Structure loaded: id=${myStruct.id}, name=${myStruct.attributes?.name}")
    }
  } catch (Exception e) {
    logError "Structure data processing failed: ${e.message}"
  }
}

def getStructureData(int retryCount = 0) {
  log(1, 'App', 'getStructureData')
  
  // Check concurrent request limit first
  if (!canMakeRequest()) {
    if (retryCount < MAX_API_RETRY_ATTEMPTS) {
      log(2, 'App', "Structure data request delayed due to concurrent limit (attempt ${retryCount + 1}/${MAX_API_RETRY_ATTEMPTS})")
      // Schedule retry asynchronously to avoid blocking
      runInMillis(API_CALL_DELAY_MS, 'retryGetStructureDataWrapper', [data: [retryCount: retryCount + 1]])
      return
    } else {
      logError "getStructureData failed after ${MAX_API_RETRY_ATTEMPTS} attempts due to concurrent limits"
      return
    }
  }
  
  def uri = "${BASE_URL}/api/structures"
  def headers = [ Authorization: "Bearer ${state.flairAccessToken}" ]
  def httpParams = [ uri: uri, headers: headers, contentType: CONTENT_TYPE, timeout: HTTP_TIMEOUT_SECS ]
  
  incrementActiveRequests()
  
  try {
    httpGet(httpParams) { resp ->
      decrementActiveRequests()
      
      if (!resp.success) { 
        throw new Exception("HTTP request failed with status: ${resp.status}")
      }
      def response = resp.getData()
      if (!response) {
        logError 'getStructureData: no data'
        return
      }
      // Only log full response at debug level 1
      logDetails 'Structure response: ', response, 1
      def myStruct = response.data.first()
      if (!myStruct?.attributes) {
        logError 'getStructureData: no structure data'
        return
      }
      // Log only essential fields at level 3
      log(3, 'App', "Structure loaded: id=${myStruct.id}, name=${myStruct.attributes.name}, mode=${myStruct.attributes.mode}")
      app.updateSetting('structureId', myStruct.id)
    }
  } catch (Exception e) {
    decrementActiveRequests()
    
    if (retryCount < MAX_API_RETRY_ATTEMPTS) {
      log(2, 'App', "Structure data request failed (attempt ${retryCount + 1}/${MAX_API_RETRY_ATTEMPTS}): ${e.message}")
      // Schedule retry asynchronously
      runInMillis(API_CALL_DELAY_MS, 'retryGetStructureDataWrapper', [data: [retryCount: retryCount + 1]])
    } else {
      logError "getStructureData failed after ${MAX_API_RETRY_ATTEMPTS} attempts: ${e.message}"
    }
  }
}

// Wrapper method for synchronous getStructureData retry
def retryGetStructureDataWrapper(data) {
  getStructureData(data?.retryCount ?: 0)
}

def patchVentDevice(device, percentOpen, attempt = 1) {
  int floorPct = 0
  try { floorPct = (settings?.allowFullClose ? 0 : ((settings?.minVentFloorPercent ?: 0) as int)) } catch (ignore) { floorPct = 0 }
  def pOpen = Math.min(100, Math.max(floorPct, percentOpen as int))
  def currentOpen = (device?.currentValue('percent-open') ?: 0).toInteger()
  if (pOpen == currentOpen) {
    log(3, 'App', "Keeping ${device} percent open unchanged at ${pOpen}%")
    return
  }
  log(3, 'App', "Setting ${device} percent open from ${currentOpen} to ${pOpen}%")
  def deviceId = device.getDeviceNetworkId()
  def uri = "${BASE_URL}/api/vents/${deviceId}"
  def body = [ data: [ type: 'vents', attributes: [ 'percent-open': pOpen ] ] ]

  // Don't update local state until API call succeeds
  patchDataAsync(uri, 'handleVentPatch', body, [device: device, targetOpen: pOpen])

  // Schedule verification of the vent's reported percent open
  runInMillis(VENT_VERIFY_DELAY_MS, 'verifyVentPercentOpen', [data: [deviceId: deviceId, targetOpen: pOpen, attempt: attempt]])
}

// Keep the old method name for backward compatibility
def patchVent(device, percentOpen) {
  try {
    String vid = device?.getDeviceNetworkId()
    def overrides = atomicState?.manualOverrides ?: [:]
    if (vid && overrides?.containsKey(vid)) {
      // Hard-enforce manual override: never let algorithmic calls reduce it
      percentOpen = (overrides[vid] as Integer)
    }
  } catch (ignore) { }
  patchVentDevice(device, percentOpen)
}

def handleVentPatch(resp, data) {
  decrementActiveRequests()  // Always decrement when response comes back
  if (!isValidResponse(resp) || !data) {
    if (resp instanceof Exception || resp.toString().contains('LimitExceededException')) {
      log(2, 'App', "Vent patch failed due to hub load: ${resp.toString()}")
      recordCommandError('Vent patch', resp.toString(), 'Reduce hub load or retry')
    } else {
      log(2, 'App', "Vent patch failed - invalid response or data")
      recordCommandError('Vent patch', 'Invalid response from Flair', 'Check network connectivity')
    }
    return
  }
  
  // Get the actual device for processing (handle serialized device objects)
  def device = null
  if (data.device?.getDeviceNetworkId) {
    device = data.device
  } else if (data.device?.deviceNetworkId) {
    device = getChildDevice(data.device.deviceNetworkId)
  }
  
  if (!device) {
    log(2, 'App', "Could not get device object for vent patch processing")
    recordCommandError('Vent patch', 'Device object not found', 'Verify vent is paired')
    return
  }
  
  // Process the API response
  def respJson = resp.getJson()
  traitExtract(device, [data: respJson.data], 'percent-open', 'percent-open', '%')
  traitExtract(device, [data: respJson.data], 'percent-open', 'level', '%')

  // Update local state ONLY after successful API response
  if (data.targetOpen != null) {
    try {
      safeSendEvent(device, [name: 'percent-open', value: data.targetOpen])
      safeSendEvent(device, [name: 'level', value: data.targetOpen])
      def roomName = device.currentValue('room-name') ?: 'Unknown'
      appendDabActivityLog("${roomName} ${device.getDeviceNetworkId()} ${data.targetOpen}%")
      log(3, 'App', "Updated ${device.getLabel()} to ${data.targetOpen}%")
    } catch (Exception e) {
      log(2, 'App', "Error updating device state: ${e.message}")
    }
  }
}

// Verify that the vent reached the requested percent open
def verifyVentPercentOpen(data) {
  if (!data?.deviceId || data.targetOpen == null) { return }
  def device = getChildDevice(data.deviceId)
  if (!device) { return }
  def uri = "${BASE_URL}/api/vents/${data.deviceId}/current-reading"
  getDataAsync(uri, 'handleVentVerify', [device: device, targetOpen: data.targetOpen, attempt: data.attempt ?: 1])
}

// Handle verification response and retry if needed
def handleVentVerify(resp, data) {
  decrementActiveRequests()
  if (!isValidResponse(resp) || !data?.device) { return }
  def device = data.device
  def attempt = data.attempt ?: 1
  def target = (data.targetOpen ?: 0) as int
  def actual = (resp.getJson()?.data?.attributes?.'percent-open' ?: 0) as int

  if (actual != target) {
    if (attempt < MAX_VENT_VERIFY_ATTEMPTS) {
      def nextAttempt = attempt + 1
      def logLevel = attempt == 1 ? 2 : 1
      log "Vent ${device.getLabel()} reported ${actual}% instead of ${target}% (attempt ${attempt}/${MAX_VENT_VERIFY_ATTEMPTS}), retrying", logLevel
      patchVentDevice(device, target, nextAttempt)
    } else {
      logError "Vent ${device.getLabel()} failed to reach ${target}% after ${MAX_VENT_VERIFY_ATTEMPTS} attempts (reported ${actual}%)"
      state.ventOpenDiscrepancies = state.ventOpenDiscrepancies ?: [:]
      state.ventOpenDiscrepancies[device.getDeviceNetworkId()] = [name: device.getLabel(), target: target, actual: actual]
    }
  } else {
    state.ventOpenDiscrepancies?.remove(device.getDeviceNetworkId())
  }
}

def patchRoom(device, active) {
  def roomId = device.currentValue('room-id')
  if (!roomId || active == null) { return }
  if (active == device.currentValue('room-active')) { return }
  log(3, 'App', "Setting active state to ${active} for '${device.currentValue('room-name')}'")
  def uri = "${BASE_URL}/api/rooms/${roomId}"
  def body = [ data: [ type: 'rooms', attributes: [ 'active': active == 'true' ] ] ]
  patchDataAsync(uri, 'handleRoomPatch', body, [device: device])
}

def handleRoomPatch(resp, data) {
  decrementActiveRequests()  // Always decrement when response comes back
  if (!isValidResponse(resp) || !data) { return }
  traitExtract(data.device, resp.getJson(), 'active', 'room-active')
}

def patchRoomSetPoint(device, temp) {
  def roomId = device.currentValue('room-id')
  if (!roomId || temp == null) { return }
  BigDecimal tempC = temp
  if (getTemperatureScale() == 'F') {
    tempC = convertFahrenheitToCentigrade(tempC)
  }
  log(3, 'App', "Setting set-point to ${tempC}Ã¢â€Â¬Ã¢â€“â€˜C for '${device.currentValue('room-name')}'")
  def uri = "${BASE_URL}/api/rooms/${roomId}"
  def body = [ data: [ type: 'rooms', attributes: [ 'set-point-c': tempC ] ] ]
  patchDataAsync(uri, 'handleRoomSetPointPatch', body, [device: device])
}

def handleRoomSetPointPatch(resp, data) {
  decrementActiveRequests()
  if (!isValidResponse(resp) || !data) { return }
  traitExtract(data.device, resp.getJson(), 'set-point-c', 'room-set-point-c')
}

def thermostat1ChangeTemp(evt) {
  log(2, 'App', "Thermostat changed temp to: ${evt.value}")
  def temp = settings?.thermostat1?.currentValue('temperature')
  def coolingSetpoint = settings?.thermostat1?.currentValue('coolingSetpoint') ?: 0
  def heatingSetpoint = settings?.thermostat1?.currentValue('heatingSetpoint') ?: 0
  String hvacMode = calculateHvacMode(temp, coolingSetpoint, heatingSetpoint)
  def thermostatSetpoint = getThermostatSetpoint(hvacMode)
  
  // Apply hysteresis to prevent frequent cycling
  def lastSignificantTemp = atomicState.lastSignificantTemp ?: temp
  def tempDiff = Math.abs(temp - lastSignificantTemp)
  
  if (tempDiff >= THERMOSTAT_HYSTERESIS) {
    atomicState.lastSignificantTemp = temp
    log(2, 'App', "Significant temperature change detected: ${tempDiff}Ã¢â€Â¬Ã¢â€“â€˜C (threshold: ${THERMOSTAT_HYSTERESIS}Ã¢â€Â¬Ã¢â€“â€˜C)")
    
    if (isThermostatAboutToChangeState(hvacMode, thermostatSetpoint, temp)) {
      runInMillis(INITIALIZATION_DELAY_MS, 'initializeRoomStates', [data: hvacMode])
    }
  } else {
    log(3, 'App', "Temperature change ${tempDiff}Ã¢â€Â¬Ã¢â€“â€˜C is below hysteresis threshold ${THERMOSTAT_HYSTERESIS}Ã¢â€Â¬Ã¢â€“â€˜C - ignoring")
  }
}

def isThermostatAboutToChangeState(String hvacMode, BigDecimal setpoint, BigDecimal temp) {
  if (hvacMode == COOLING && temp + SETPOINT_OFFSET - VENT_PRE_ADJUST_THRESHOLD < setpoint) {
    atomicState.tempDiffsInsideThreshold = false
    return false
  } else if (hvacMode == HEATING && temp - SETPOINT_OFFSET + VENT_PRE_ADJUST_THRESHOLD > setpoint) {
    atomicState.tempDiffsInsideThreshold = false
    return false
  }
  if (atomicState.tempDiffsInsideThreshold == true) { return false }
  atomicState.tempDiffsInsideThreshold = true
  log(3, 'App', "Pre-adjusting vents for upcoming HVAC start. [mode=${hvacMode}, setpoint=${setpoint}, temp=${temp}]")
  return true
}

def thermostat1ChangeStateHandler(evt) {
  log(3, 'App', "Thermostat changed state to: ${evt.value}")
  def hvacMode = evt.value in [PENDING_COOL, PENDING_HEAT] ? (evt.value == PENDING_COOL ? COOLING : HEATING) : evt.value
  switch (hvacMode) {
    case COOLING:
    case HEATING:
      if (atomicState.thermostat1State) {
        log(3, 'App', "initializeRoomStates already executed (${evt.value})")
        return
      }
      atomicStateUpdate('thermostat1State', 'mode', hvacMode)
      atomicStateUpdate('thermostat1State', 'startedRunning', now())
      if (settings?.dabEnabled) {
        unschedule('initializeRoomStates')
        runInMillis(POST_STATE_CHANGE_DELAY_MS, 'initializeRoomStates', [data: hvacMode])
        recordStartingTemperatures()
        runEvery5Minutes('evaluateRebalancingVents')
        runEvery30Minutes('reBalanceVents')
      }
      
      // Update polling to active interval when HVAC is running
      updateDevicePollingInterval((settings?.pollingIntervalActive ?: POLLING_INTERVAL_ACTIVE) as Integer)
      break
    default:
      if (settings?.dabEnabled) {
        unschedule('initializeRoomStates')
        unschedule('finalizeRoomStates')
        unschedule('evaluateRebalancingVents')
        unschedule('reBalanceVents')
      }
      if (atomicState.thermostat1State) {
        atomicStateUpdate('thermostat1State', 'finishedRunning', now())
        def params = [
          ventIdsByRoomId: atomicState.ventsByRoomId,
          startedCycle: atomicState.thermostat1State?.startedCycle,
          startedRunning: atomicState.thermostat1State?.startedRunning,
          finishedRunning: atomicState.thermostat1State?.finishedRunning,
          hvacMode: atomicState.thermostat1State?.mode
        ]
        runInMillis(TEMP_READINGS_DELAY_MS, 'finalizeRoomStates', [data: params])
        atomicState.remove('thermostat1State')
      }
      if (settings.fanOnlyOpenAllVents && isFanActive(evt.value) && atomicState.ventsByRoomId) {
        log(2, 'App', 'Fan-only mode detected - opening all vents to 100%')
        openAllVents(atomicState.ventsByRoomId, MAX_PERCENTAGE_OPEN as int)
      }

      // Update polling to idle interval when HVAC is idle
      updateDevicePollingInterval((settings?.pollingIntervalIdle ?: POLLING_INTERVAL_IDLE) as Integer)
      break
  }
}

// Periodically evaluate duct temperatures to determine HVAC state
// without relying on an external thermostat.
def updateHvacStateFromDuctTemps() {
  // Enhanced puck-only HVAC cycle reliability with duct-room delta synthesis and hysteresis
  String previousMode = atomicState.thermostat1State?.mode ?: 'idle'
  String hvacMode = (calculateHvacModeRobust() ?: 'idle')
  Long currentTime = now()
  
  // Track atomicState markers for enhanced reliability
  try { atomicState.hvacCurrentMode = hvacMode } catch (ignore) { }
  try { atomicState.hvacLastChangeTs = currentTime } catch (ignore) { }
  
  if (hvacMode != previousMode) {
    // Record HVAC state transition
    recordDabEvent('HvacStateChange', [from: previousMode, to: hvacMode, timestamp: currentTime])
    appendDabActivityLog("HVAC State: ${previousMode} -> ${hvacMode}")
    
    try { atomicState.hvacLastMode = previousMode } catch (ignore) { }
    
    // Enhanced cycle start detection
    if (hvacMode in [COOLING, HEATING] && previousMode == 'idle') {
      try {
        atomicState.startedRunning = currentTime
        atomicState.startedCycle = currentTime
        if (hvacMode == COOLING) {
          atomicState.coolingCycleCount = (atomicState.coolingCycleCount ?: 0) + 1
        }
      } catch (ignore) { }
      recordDabEvent('CycleStart', [mode: hvacMode, timestamp: currentTime])
    }
    
    // Enhanced cycle end detection
    if (hvacMode == 'idle' && previousMode in [COOLING, HEATING]) {
      recordDabEvent('CycleEnd', [mode: previousMode, timestamp: currentTime])
      // Finalize logic will be triggered below
    }
  }
  
  if (hvacMode in [COOLING, HEATING]) {
    if (!atomicState.thermostat1State || atomicState.thermostat1State?.mode != hvacMode) {
      atomicStateUpdate('thermostat1State', 'mode', hvacMode)
      atomicStateUpdate('thermostat1State', 'startedRunning', atomicState.startedRunning ?: currentTime)
      atomicStateUpdate('thermostat1State', 'startedCycle', atomicState.startedCycle ?: currentTime)
      
      if (settings?.dabEnabled) {
        unschedule('initializeRoomStates')
        runInMillis(POST_STATE_CHANGE_DELAY_MS, 'initializeRoomStates', [data: hvacMode])
        recordStartingTemperatures()
        runEvery5Minutes('evaluateRebalancingVents')
        runEvery30Minutes('reBalanceVents')
      }
      updateDevicePollingInterval((settings?.pollingIntervalActive ?: POLLING_INTERVAL_ACTIVE) as Integer)
    }
  } else {
    // Enhanced idle state handling with explicit reason logging
    if (hvacMode == 'idle') {
      logIdleReason()
    }
    
    if (atomicState.thermostat1State) {
      unschedule('initializeRoomStates')
      unschedule('finalizeRoomStates')
      unschedule('evaluateRebalancingVents')
      unschedule('reBalanceVents')
      
      atomicStateUpdate('thermostat1State', 'finishedRunning', currentTime)
      
      // Ensure finalize logic triggers on mode transition events without thermostat
      if (settings?.dabEnabled) {
        def params = [
          ventIdsByRoomId: atomicState.ventsByRoomId,
          startedCycle: atomicState.thermostat1State?.startedCycle,
          startedRunning: atomicState.thermostat1State?.startedRunning,
          finishedRunning: currentTime,
          hvacMode: atomicState.thermostat1State?.mode
        ]
        runInMillis(TEMP_READINGS_DELAY_MS, 'finalizeRoomStates', [data: params])
      }
      atomicState.remove('thermostat1State')
      
      // Clear cycle markers when going idle
      try { 
        atomicState.remove('startedRunning')
        atomicState.remove('startedCycle')
      } catch (ignore) { }
      
      updateDevicePollingInterval((settings?.pollingIntervalIdle ?: POLLING_INTERVAL_IDLE) as Integer)
    }
  }
}

// Helper method to log explicit reason codes when remaining idle
def logIdleReason() {
  try {
    def vents = getChildDevices()?.findAll {
      it.currentValue('duct-temperature-c') != null &&
      (it.currentValue('room-current-temperature-c') != null ||
       it.currentValue('current-temperature-c') != null ||
       it.currentValue('temperature') != null)
    }
    
    if (!vents || vents.isEmpty()) {
      log(3, 'DAB', 'Remaining idle: No vents with valid duct/room temperature readings')
      return
    }
    
    def diffs = []
    vents.each { v ->
      try {
        BigDecimal duct = v.currentValue('duct-temperature-c') as BigDecimal
        BigDecimal room = (v.currentValue('room-current-temperature-c') ?:
                           v.currentValue('current-temperature-c') ?:
                           v.currentValue('temperature')) as BigDecimal
        diffs << (duct - room)
      } catch (ignore) { }
    }
    
    if (!diffs) {
      log(3, 'DAB', 'Remaining idle: Unable to calculate temperature differences')
      return
    }
    
    def sorted = diffs.sort()
    BigDecimal median = sorted[sorted.size().intdiv(2)] as BigDecimal
    BigDecimal absMedian = median.abs()
    
    if (absMedian <= DUCT_TEMP_DIFF_THRESHOLD) {
      log(3, 'DAB', "Remaining idle: Median duct-room delta (${median.round(2)}°C) within threshold (±${DUCT_TEMP_DIFF_THRESHOLD}°C)")
    } else if (absMedian <= DUCT_ROOM_DELTA_HYSTERESIS) {
      log(3, 'DAB', "Remaining idle: Median duct-room delta (${median.round(2)}°C) within hysteresis band")
    } else {
      log(3, 'DAB', "Remaining idle: Insufficient confidence in HVAC state despite delta (${median.round(2)}°C)")
    }
  } catch (Exception e) {
    log(3, 'DAB', "Remaining idle: Error calculating reason - ${e.message}")
  }
}

// Helper method to record DAB events for diagnostics
def recordDabEvent(String eventType, Map data) {
  try {
    def events = atomicState.dabEvents ?: []
    def event = [
      type: eventType,
      timestamp: data.timestamp ?: now(),
      data: data
    ]
    events << event
    
    // Keep only last 50 events to prevent memory growth
    if (events.size() > 50) {
      events = events.takeRight(50)
    }
    
    atomicState.dabEvents = events
    log(4, 'DAB', "Recorded event: ${eventType} - ${data}")
  } catch (Exception e) {
    log(2, 'DAB', "Failed to record event ${eventType}: ${e.message}")
  }
}

def reBalanceVents() {
  log(3, 'App', 'Rebalancing Vents!!!')
  appendDabActivityLog("Rebalancing vents")
  def params = [
    ventIdsByRoomId: atomicState.ventsByRoomId,
    startedCycle: atomicState.thermostat1State?.startedCycle,
    startedRunning: atomicState.thermostat1State?.startedRunning,
    finishedRunning: now(),
    hvacMode: atomicState.thermostat1State?.mode
  ]
  finalizeRoomStates(params)
  initializeRoomStates(atomicState.thermostat1State?.mode)
  try {
    def decisions = (state.recentVentDecisions ?: []).findAll { it.stage == 'final' }
    def changed = decisions.findAll { it.pct != null }
    def summary = changed.takeRight(5).collect { d -> "${d.room}:${d.pct}%" }
    if (summary) { appendDabActivityLog("Changes: ${summary.join(', ')}") }
  } catch (ignore) { }
}

def evaluateRebalancingVents() {
  if (!atomicState.thermostat1State) { return }
  def ventIdsByRoomId = atomicState.ventsByRoomId
  String hvacMode = atomicState.thermostat1State?.mode
  def setPoint = getGlobalSetpoint(hvacMode)

  ventIdsByRoomId.each { roomId, ventIds ->
    for (ventId in ventIds) {
      try {
        def vent = getChildDevice(ventId)
        if (!vent) { continue }
        if (vent.currentValue('room-active') != 'true') { continue }
        def currPercentOpen = (vent.currentValue('percent-open') ?: 0).toInteger()
        if (currPercentOpen <= STANDARD_VENT_DEFAULT_OPEN) { continue }
        def roomTemp = getRoomTemp(vent)
        if (!hasRoomReachedSetpoint(hvacMode, setPoint, roomTemp, REBALANCING_TOLERANCE)) {
          continue
        }
        log(3, 'App', "Rebalancing Vents - '${vent.currentValue('room-name')}' is at ${roomTemp}Ã¢â€Â¬Ã¢â€“â€˜ (target: ${setPoint})")
        reBalanceVents()
        return // Exit after first rebalancing to avoid multiple adjustments per evaluation
      } catch (err) {
        logError err
      }
    }
  }
}

// Retrieve all stored rates for a specific room, HVAC mode, and hour
def getHourlyRates(String roomId, String hvacMode, Integer hour) {
  initializeDabHistory()
  def hist = atomicState?.dabHistory
  Integer retention = getRetentionDays()
  Long cutoff = now() - retention * 24L * 60L * 60L * 1000L
  // Prefer flat entries list for time-based retention
  def entries = (hist instanceof List) ? hist : (hist?.entries ?: [])
  def list = entries.findAll { entry ->
    try {
      return entry[1] == roomId && entry[2] == hvacMode && entry[3] == (hour as Integer) && (entry[0] as Long) >= cutoff
    } catch (ignore) { return false }
  }*.get(4).collect { it as BigDecimal }
  if (list && list.size() > 0) { return list }
  // Fallback to hourlyRates index if entries empty
  try {
    def rates = hist?.hourlyRates?.get(roomId)?.get(hvacMode)?.get(hour as Integer) ?: []
    return rates.collect { it as BigDecimal }
  } catch (ignore) {
    return []
  }
}

// -------------
// EWMA + MAD helpers
// -------------
private BigDecimal getEwmaRate(String roomId, String hvacMode, Integer hour) {
  try { return (atomicState?.dabEwma?.get(roomId)?.get(hvacMode)?.get(hour as Integer)) as BigDecimal } catch (ignore) { return null }
}

private BigDecimal updateEwmaRate(String roomId, String hvacMode, Integer hour, BigDecimal newRate) {
  try {
    def map = atomicState?.dabEwma ?: [:]
    def room = map[roomId] ?: [:]
    def mode = room[hvacMode] ?: [:]
    BigDecimal prev = (mode[hour as Integer]) as BigDecimal
    BigDecimal alpha = computeEwmaAlpha()
    BigDecimal updated = (prev == null) ? newRate : (alpha * newRate + (1 - alpha) * prev)
    mode[hour as Integer] = cleanDecimalForJson(updated)
    room[hvacMode] = mode
    map[roomId] = room
    try { atomicState.dabEwma = map } catch (ignore) { }
    return mode[hour as Integer] as BigDecimal
  } catch (ignore) { return newRate }
}

private BigDecimal computeEwmaAlpha() {
  try {
    BigDecimal hlDays = (atomicState?.ewmaHalfLifeDays ?: 3) as BigDecimal
    if (hlDays <= 0) { return 1.0 }
    // One observation per day per hour-slot => N = half-life in days
    BigDecimal N = hlDays
    BigDecimal alpha = 1 - Math.pow(2.0, (-1.0 / N.toDouble()))
    return (alpha as BigDecimal)
  } catch (ignore) { return 0.2 }
}

private Map assessOutlierForHourly(String roomId, String hvacMode, Integer hour, BigDecimal candidate) {
  def decision = [action: 'accept']
  try {
    def list = getHourlyRates(roomId, hvacMode, hour) ?: []
    if (!list || list.size() < 4) { return decision }
    // Median
    def sorted = list.collect { it as BigDecimal }.sort()
    BigDecimal median = sorted[sorted.size().intdiv(2)]
    // MAD
    def deviations = sorted.collect { (it - median).abs() }
    def devSorted = deviations.sort()
    BigDecimal mad = devSorted[devSorted.size().intdiv(2)]
    BigDecimal k = ((atomicState?.outlierThresholdMad ?: 3) as BigDecimal)
    if (mad == 0) {
      // Fallback: standard deviation
      BigDecimal mean = (sorted.sum() as BigDecimal) / sorted.size()
      BigDecimal var = 0.0
      sorted.each { var += (it - mean) * (it - mean) }
      var = var / Math.max(1, sorted.size() - 1)
      BigDecimal sd = Math.sqrt(var as double)
      if (sd == 0) { return decision }
      if ((candidate - mean).abs() > (k * sd)) {
        if ((atomicState?.outlierMode ?: 'clip') == 'reject') return [action:'reject']
        BigDecimal bound = mean + (candidate > mean ? k * sd : -(k * sd))
        return [action:'clip', value: bound]
      }
    } else {
      // Robust scaled MAD ~ sigma
      BigDecimal scale = 1.4826 * mad
      if ((candidate - median).abs() > (k * scale)) {
        if ((atomicState?.outlierMode ?: 'clip') == 'reject') return [action:'reject']
        BigDecimal bound = median + (candidate > median ? k * scale : -(k * scale))
        return [action:'clip', value: bound]
      }
    }
  } catch (ignore) { }
  return decision
}

// Ensure DAB history structures are present and normalize legacy formats
def initializeDabHistory() {
  try {
    def hist = atomicState?.dabHistory
    if (hist == null) {
      atomicState.dabHistory = [entries: [], hourlyRates: [:]]
      return
    }
    if (hist instanceof List) {
      atomicState.dabHistory = [entries: hist, hourlyRates: [:]]
      return
    }
    if (hist instanceof Map) {
      if (hist.entries == null) { hist.entries = [] }
      if (hist.hourlyRates == null) { hist.hourlyRates = [:] }
      // Build hourly index if missing and we have entries
      if ((hist.hourlyRates == null || hist.hourlyRates.isEmpty()) && hist.entries && hist.entries.size() > 0) {
        def index = [:]
        try {
          Integer retention = getRetentionDays()
          Long cutoff = now() - retention * 24L * 60L * 60L * 1000L
          hist.entries.each { e ->
            try {
              Long ts = e[0] as Long; if (ts < cutoff) { return }
              String r = e[1]; String m = e[2]; Integer h = (e[3] as Integer)
              BigDecimal rate = e[4] as BigDecimal
              def room = index[r] ?: [:]
              def mode = room[m] ?: [:]
              def list = (mode[h] ?: []) as List
              list << rate
              // Trim list to retention size
              if (list.size() > retention) { list = list[-retention..-1] }
              mode[h] = list
              room[m] = mode
              index[r] = room
            } catch (ignore) { }
          }
          hist.hourlyRates = index
        } catch (ignore) { }
      }
      try { atomicState.dabHistory = hist } catch (ignoreX) { }
    }
  } catch (Exception e) {
    logWarn "Failed to initialize/normalize DAB history: ${e?.message}"
  }
}

private Integer getRetentionDays() {
  try {
    Integer v = (atomicState?.dabHistoryRetentionDays ?: DEFAULT_HISTORY_RETENTION_DAYS) as Integer
    if (v < 1) { v = 1 }
    return v
  } catch (ignore) { return DEFAULT_HISTORY_RETENTION_DAYS }
}

// CI-safe read for DAB enabled toggle
private boolean isDabEnabled() {
  try {
    // Read from registered inputs
    def st = null
    try { st = settings } catch (ignore) { }
    def val = st?.dabEnabled
    if (val != null) { return val == true }
  } catch (ignore) { }
  // Fallback to mirrored state (used by CI/tests)
  return (atomicState?.dabEnabled == true)
}

// Retrieve the average hourly efficiency rate for a room and HVAC mode
// Retrieve the average hourly efficiency rate for a room and HVAC mode
// Hubitat serializes map keys as Strings when stored in `atomicState`.
// Using a numeric key (e.g. `0`) to retrieve a value that was stored as
// a String ("0") results in a miss and an empty history. To ensure the
// history is accessible, convert the hour to a String for both storage
// and retrieval.
def getAverageHourlyRate(String roomId, String hvacMode, Integer hour) {
  initializeDabHistory()
  // Prefer EWMA if enabled and available
  if (atomicState?.enableEwma) {
    def ew = getEwmaRate(roomId, hvacMode, hour)
    if (ew != null) { return cleanDecimalForJson(ew as BigDecimal) }
  }
  def hist = atomicState?.dabHistory
  def rates = []
  try {
    rates = hist?.hourlyRates?.get(roomId)?.get(hvacMode)?.get(hour as Integer) ?: []
  } catch (ignore) { rates = [] }
  if (!rates || rates.size() == 0) {
    rates = getHourlyRates(roomId, hvacMode, hour) ?: []
  }
  // Carry-forward: if no data for this hour, optionally use the most recent prior hour's last observed rate
  if ((!rates || rates.size() == 0)) {
    boolean carry = true
    try { carry = (atomicState?.carryForwardLastHour != false) } catch (ignore) { carry = true }
    if (carry) {
      for (int i = 1; i <= 23; i++) {
        int prevHour = ((hour as int) - i) % 24
        if (prevHour < 0) { prevHour += 24 }
        def last = getLastObservedHourlyRate(roomId, hvacMode, prevHour)
        if (last != null) { return cleanDecimalForJson(last as BigDecimal) }
      }
    }
    return 0.0
  }
  BigDecimal sum = 0.0
  rates.each { sum += it as BigDecimal }
  BigDecimal base = (sum / rates.size())
  // Apply adaptive boost from recent hours if enabled
  try {
    boolean enabled = (atomicState?.enableAdaptiveBoost != false)
    if (enabled) {
      BigDecimal boost = getAdaptiveBoostFactor(roomId, hvacMode, hour)
      base = base * (1.0 + boost)
    }
  } catch (ignore) { }
  return cleanDecimalForJson(base)
}

// Find the most recent recorded rate for a room/mode/hour within retention
private BigDecimal getLastObservedHourlyRate(String roomId, String hvacMode, Integer hour) {
  try {
    def hist = atomicState?.dabHistory
    def entries = (hist instanceof List) ? (hist as List) : (hist?.entries ?: [])
    if (!entries) { return null }
    // Iterate from newest to oldest
    for (int idx = entries.size()-1; idx >= 0; idx--) {
      def e = entries[idx]
      try {
        if (e[1] == roomId && e[2] == hvacMode && (e[3] as Integer) == (hour as Integer)) {
          return (e[4] as BigDecimal)
        }
      } catch (ignore) { }
    }
  } catch (ignoreOuter) { }
  return null
}

// Compute adaptive boost factor (0..ADAPTIVE_MAX_BOOST_PERCENT/100) based on recent hours with large upward corrections
private BigDecimal getAdaptiveBoostFactor(String roomId, String hvacMode, Integer hour) {
  try {
    boolean enabled = (atomicState?.enableAdaptiveBoost != null) ? (atomicState?.enableAdaptiveBoost != false) : ADAPTIVE_BOOST_ENABLED
    if (!enabled) { return 0.0 }
    Integer lookback = (atomicState?.adaptiveLookbackPeriods ?: ADAPTIVE_LOOKBACK_PERIODS) as Integer
    BigDecimal threshPct = (atomicState?.adaptiveThresholdPercent ?: ADAPTIVE_THRESHOLD_PERCENT) as BigDecimal
    BigDecimal boostPct = (atomicState?.adaptiveBoostPercent ?: ADAPTIVE_BOOST_PERCENT) as BigDecimal
    BigDecimal boostMaxPct = (atomicState?.adaptiveMaxBoostPercent ?: ADAPTIVE_MAX_BOOST_PERCENT) as BigDecimal
    def entries = atomicState?.adaptiveMarksEntries ?: []
    if (!entries) { return 0.0 }
    int hits = 0
    def seenHours = [] as Set
    for (int i = entries.size()-1; i >=0 && seenHours.size() < lookback; i--) {
      def e = entries[i]
      try {
        if (e[1] == roomId && e[2] == hvacMode) {
          Integer hr = (e[3] as Integer)
          if (hr == (((hour as int) - (seenHours.size()+1) + 24) % 24)) {
            seenHours << hr
            BigDecimal ratio = (e[4] as BigDecimal)
            BigDecimal pct = ratio * 100.0
            if (pct >= threshPct) { hits++ }
          }
        }
      } catch (ignore) { }
    }
    BigDecimal totalBoost = (boostPct * hits)
    if (totalBoost > boostMaxPct) { totalBoost = boostMaxPct }
    return (totalBoost / 100.0)
  } catch (ignoreOuter) { return 0.0 }
}

private void appendAdaptiveMark(String roomId, String hvacMode, Integer hour, BigDecimal ratio) {
  try {
    def list = atomicState?.adaptiveMarksEntries ?: []
    list << [now(), roomId, hvacMode, (hour as Integer), (ratio as BigDecimal)]
    if (list.size() > 5000) { list = list[-5000..-1] }
    atomicState.adaptiveMarksEntries = list
  } catch (ignore) { }
}

// Append a new efficiency rate to the rolling 10-day hourly history
// Ensures the hour key is stored as a String to match Hubitat's
// serialization behaviour.
def appendHourlyRate(String roomId, String hvacMode, Integer hour, BigDecimal rate) {
  if (!roomId || !hvacMode || hour == null || rate == null) {
    recordHistoryError('Null value detected while appending hourly rate')
    return null
  }
  
  initializeDabHistory()
  def currentDate = new Date().format('yyyy-MM-dd', location?.timeZone ?: TimeZone.getTimeZone('UTC'))
  def currentHour = hour as Integer
  
  // Handle hour-slot integrity & duplicate prevention
  def result = handleHourSlotIntegrity(roomId, hvacMode, currentHour, currentDate, rate)
  if (result.isDuplicate) {
    log(3, 'DAB', "Updated existing sample for ${roomId}:${hvacMode}:${currentHour} on ${currentDate}")
    return result.effectiveRate
  }
  
  // Get existing samples for this room/mode/hour
  def samples = getHourlyRateSamples(roomId, hvacMode, currentHour)
  
  // Add new sample
  samples << rate
  
  // Purge old samples beyond retention
  samples = purgeOldSamples(samples, roomId, hvacMode, currentHour)
  
  // Calculate arithmetic mean and metadata
  def metadata = calculateArithmeticMeanWithMetadata(samples, roomId, hvacMode, currentHour, rate)
  
  // Apply carry-forward logic if needed
  if (metadata.samplesCount == 0) {
    metadata = applyCarryForwardLogic(roomId, hvacMode, currentHour, metadata)
  }
  
  // Store samples and metadata
  storeHourlyRateSamples(roomId, hvacMode, currentHour, samples)
  storeHourlyRateMetadata(roomId, hvacMode, currentHour, metadata)
  
  // Also maintain flat entries for compatibility
  maintainFlatEntries(roomId, hvacMode, currentHour, rate)
  
  // Log HourCommit event
  recordDabEvent('HourCommit', [
    room: roomId,
    mode: hvacMode, 
    hour: currentHour,
    rate: rate,
    effectiveRate: metadata.effectiveRate,
    samplesCount: metadata.samplesCount,
    anomalyFlag: metadata.anomalyFlag,
    carryForwardUsed: metadata.carryForwardUsed
  ])
  
  log(3, 'DAB', "HourCommit ${roomId}:${hvacMode}:${currentHour} samples=${metadata.samplesCount} effective=${metadata.effectiveRate.round(4)} anomaly=${metadata.anomalyFlag} carryForward=${metadata.carryForwardUsed}")
  
  return metadata.effectiveRate
}

// Helper method to handle hour-slot integrity and prevent duplicates within same cycle
def handleHourSlotIntegrity(String roomId, String hvacMode, Integer hour, String currentDate, BigDecimal rate) {
  try {
    def samples = atomicState.dabSamples ?: [:]
    def roomKey = "${roomId}:${hvacMode}:${hour}"
    def hourSamples = samples[roomKey] ?: []
    
    // Check for duplicate entry for same date/hour/mode within same cycle
    def existingIndex = hourSamples.findIndexOf { sample ->
      sample.date == currentDate && sample.hour == hour && sample.mode == hvacMode
    }
    
    if (existingIndex >= 0) {
      // Update existing entry instead of adding duplicate
      hourSamples[existingIndex].rate = rate
      hourSamples[existingIndex].timestamp = now()
      samples[roomKey] = hourSamples
      atomicState.dabSamples = samples
      
      // Recalculate effective rate
      def rates = hourSamples.collect { it.rate as BigDecimal }
      def effectiveRate = rates ? rates.sum() / rates.size() : 0.0
      return [isDuplicate: true, effectiveRate: effectiveRate]
    }
    
    return [isDuplicate: false, effectiveRate: null]
  } catch (Exception e) {
    log(2, 'DAB', "Error in handleHourSlotIntegrity: ${e.message}")
    return [isDuplicate: false, effectiveRate: null]
  }
}

// Get hourly rate samples for a specific room/mode/hour
def getHourlyRateSamples(String roomId, String hvacMode, Integer hour) {
  try {
    def samples = atomicState.dabSamples ?: [:]
    def roomKey = "${roomId}:${hvacMode}:${hour}"
    return (samples[roomKey] ?: []).collect { it.rate as BigDecimal }
  } catch (Exception e) {
    log(2, 'DAB', "Error getting hourly rate samples: ${e.message}")
    return []
  }
}

// Purge old samples beyond retention
def purgeOldSamples(List samples, String roomId, String hvacMode, Integer hour) {
  try {
    Integer retention = getRetentionDays()
    if (samples.size() > retention) {
      def purged = samples.size() - retention
      samples = samples.takeRight(retention)
      log(3, 'DAB', "Purged ${purged} old samples for ${roomId}:${hvacMode}:${hour}")
    }
    return samples
  } catch (Exception e) {
    log(2, 'DAB', "Error purging old samples: ${e.message}")
    return samples
  }
}

// Calculate arithmetic mean with metadata including anomaly detection
def calculateArithmeticMeanWithMetadata(List samples, String roomId, String hvacMode, Integer hour, BigDecimal newRate) {
  def metadata = [
    rawAvg: 0.0,
    effectiveRate: 0.0,
    samplesCount: samples.size(),
    carryForwardUsed: false,
    anomalyFlag: false
  ]
  
  if (samples.isEmpty()) {
    return metadata
  }
  
  // Calculate raw arithmetic mean
  BigDecimal sum = samples.sum() as BigDecimal
  BigDecimal rawAvg = sum / samples.size()
  metadata.rawAvg = rawAvg
  
  // Detect anomaly for the new rate
  def anomalyResult = detectAnomaly(samples, newRate)
  metadata.anomalyFlag = anomalyResult.isAnomaly
  
  // Apply anomaly influence dampening if anomaly detected
  BigDecimal effectiveRate = rawAvg
  if (anomalyResult.isAnomaly) {
    BigDecimal anomalyFactor = getAnomalyFactor(roomId, hour)
    // Weight the new rate contribution based on anomaly factor
    BigDecimal adjustedNewRate = newRate * anomalyFactor + rawAvg * (1.0 - anomalyFactor)
    // Recalculate effective rate with adjusted contribution
    BigDecimal adjustedSum = sum - newRate + adjustedNewRate
    effectiveRate = adjustedSum / samples.size()
    
    log(3, 'DAB', "Anomaly detected for ${roomId}:${hvacMode}:${hour} rate=${newRate} factor=${anomalyFactor} adjusted=${effectiveRate}")
    recordDabEvent('Anomaly', [room: roomId, mode: hvacMode, hour: hour, rate: newRate, factor: anomalyFactor])
  }
  
  metadata.effectiveRate = effectiveRate
  return metadata
}

// Anomaly detection using MAD (Median Absolute Deviation)
def detectAnomaly(List samples, BigDecimal candidate) {
  if (samples.size() < MIN_SAMPLES_FOR_ANOMALY_CHECK) {
    return [isAnomaly: false, mad: 0.0, median: 0.0]
  }
  
  def sorted = samples.collect { it as BigDecimal }.sort()
  BigDecimal median = sorted[sorted.size().intdiv(2)]
  
  // Calculate MAD
  def deviations = sorted.collect { (it - median).abs() }
  def devSorted = deviations.sort()
  BigDecimal mad = devSorted[devSorted.size().intdiv(2)]
  
  // Check if candidate is anomaly
  BigDecimal candidateDeviation = (candidate - median).abs()
  BigDecimal threshold = mad * ANOMALY_MAD_MULTIPLIER
  
  boolean isAnomaly = false
  if (mad > 0.0 && candidateDeviation > threshold) {
    BigDecimal percentDeviation = candidateDeviation / median
    if (percentDeviation > ANOMALY_PERCENT_THRESHOLD) {
      isAnomaly = true
    }
  }
  
  return [isAnomaly: isAnomaly, mad: mad, median: median]
}

// Get anomaly influence factor with decay
def getAnomalyFactor(String roomId, Integer hour) {
  try {
    def anomalyInfluence = atomicState.anomalyInfluence ?: [:]
    def key = "${roomId}:${hour}"
    def influence = anomalyInfluence[key] ?: [factor: 1.0, steps: 0]
    
    // Decay the influence over time
    if (influence.steps >= ANOMALY_DECAY_STEPS) {
      anomalyInfluence.remove(key)
      atomicState.anomalyInfluence = anomalyInfluence
      return 1.0
    } else {
      // Calculate current factor: 1.0 -> 0.6 -> 0.3
      BigDecimal currentFactor = 1.0 - (influence.steps * 0.4)
      if (currentFactor < 0.3) currentFactor = 0.3
      
      // Update for next time
      influence.steps += 1
      influence.factor = currentFactor
      anomalyInfluence[key] = influence
      atomicState.anomalyInfluence = anomalyInfluence
      
      return currentFactor
    }
  } catch (Exception e) {
    log(2, 'DAB', "Error getting anomaly factor: ${e.message}")
    return 1.0
  }
}

// Apply carry-forward logic when zero samples
def applyCarryForwardLogic(String roomId, String hvacMode, Integer hour, Map metadata) {
  try {
    // Try to get previous hour's effective rate
    Integer previousHour = (hour - 1 + 24) % 24
    BigDecimal carryForwardRate = getPreviousHourEffectiveRate(roomId, hvacMode, previousHour)
    
    if (carryForwardRate == null || carryForwardRate == 0.0) {
      carryForwardRate = MIN_TEMP_CHANGE_RATE
    }
    
    metadata.effectiveRate = carryForwardRate
    metadata.carryForwardUsed = true
    
    recordDabEvent('CarryForward', [room: roomId, mode: hvacMode, hour: hour, rate: carryForwardRate])
    log(3, 'DAB', "CarryForward ${roomId}:${hvacMode}:${hour} rate=${carryForwardRate}")
    
    return metadata
  } catch (Exception e) {
    log(2, 'DAB', "Error in carry-forward logic: ${e.message}")
    metadata.effectiveRate = MIN_TEMP_CHANGE_RATE
    return metadata
  }
}

// Get previous hour's effective rate
def getPreviousHourEffectiveRate(String roomId, String hvacMode, Integer hour) {
  try {
    def metadata = atomicState.dabMetadata ?: [:]
    def key = "${roomId}:${hvacMode}:${hour}"
    return metadata[key]?.effectiveRate ?: null
  } catch (Exception e) {
    return null
  }
}

// Store hourly rate samples
def storeHourlyRateSamples(String roomId, String hvacMode, Integer hour, List samples) {
  try {
    def allSamples = atomicState.dabSamples ?: [:]
    def roomKey = "${roomId}:${hvacMode}:${hour}"
    
    def sampleData = samples.collect { rate ->
      [
        rate: rate,
        date: new Date().format('yyyy-MM-dd', location?.timeZone ?: TimeZone.getTimeZone('UTC')),
        hour: hour,
        mode: hvacMode,
        timestamp: now()
      ]
    }
    
    allSamples[roomKey] = sampleData
    atomicState.dabSamples = allSamples
  } catch (Exception e) {
    log(2, 'DAB', "Error storing hourly rate samples: ${e.message}")
  }
}

// Store hourly rate metadata
def storeHourlyRateMetadata(String roomId, String hvacMode, Integer hour, Map metadata) {
  try {
    def allMetadata = atomicState.dabMetadata ?: [:]
    def key = "${roomId}:${hvacMode}:${hour}"
    allMetadata[key] = metadata
    atomicState.dabMetadata = allMetadata
  } catch (Exception e) {
    log(2, 'DAB', "Error storing hourly rate metadata: ${e.message}")
  }
}

// Maintain flat entries for compatibility
def maintainFlatEntries(String roomId, String hvacMode, Integer hour, BigDecimal rate) {
  try {
    def hist = atomicState?.dabHistory
    if (hist == null) { hist = [entries: [], hourlyRates: [:]] }
    
    def entries = (hist instanceof List) ? (hist as List) : (hist.entries ?: [])
    Long ts = now()
    entries << [ts, roomId, hvacMode, hour as Integer, rate]
    
    // Purge old entries
    Integer retention = getRetentionDays()
    Long cutoff = ts - retention * 24L * 60L * 60L * 1000L
    entries = entries.findAll { e ->
      try { return (e[0] as Long) >= cutoff } catch (ignore) { return false }
    }
    
    if (hist instanceof List) {
      atomicState.dabHistory = entries
    } else {
      try { hist.entries = entries } catch (ignore) { }
      atomicState.dabHistory = hist
    }
  } catch (Exception e) {
    log(2, 'DAB', "Error maintaining flat entries: ${e.message}")
  }
}

def appendDabHistory(String roomId, String hvacMode, Integer hour, BigDecimal rate) {
  if (!roomId || !hvacMode || hour == null || rate == null) {
    recordHistoryError('Null value detected while appending DAB history entry')
    return
  }
  initializeDabHistory()
  def hist = atomicState?.dabHistory
  if (hist == null) { hist = [entries: [], hourlyRates: [:]] }
  def entries = (hist instanceof List) ? (hist as List) : (hist?.entries ?: [])
  Long ts = now()
  entries << [ts, roomId, hvacMode, (hour as Integer), (rate as BigDecimal)]
  Integer retention = getRetentionDays()
  Long cutoff = ts - retention * 24L * 60L * 60L * 1000L
  entries = entries.findAll { e ->
    try { return (e[0] as Long) >= cutoff } catch (ignore) { return false }
  }
  if (hist instanceof List) {
    try { atomicState.dabHistory = entries } catch (ignore) { }
  } else {
    try { hist.entries = entries } catch (ignore) { }
    try { atomicState.dabHistory = hist } catch (ignore) { }
  }
  try { if (entries) { atomicState.dabHistoryStartTimestamp = (entries[0][0] as Long) } } catch (ignore) { }
  try { atomicState.lastHvacMode = hvacMode } catch (ignore) { }
}

// Aggregate previous day's hourly rates into daily averages
def aggregateDailyDabStats() {
  initializeDabHistory()
  def hist = atomicState?.dabHistory
  def entries = (hist instanceof List) ? hist : (hist?.entries ?: [])
  if ((!entries || entries.size() == 0) && (hist instanceof Map)) {
    // Support legacy per-room structure by rebuilding indexes on the fly
    try {
      def res = reindexDabHistory()
      hist = atomicState?.dabHistory
      entries = (hist instanceof List) ? hist : (hist?.entries ?: [])
    } catch (ignore) { }
  }
  // If still no flat entries, compute aggregation directly from legacy map
  def tz = location?.timeZone ?: TimeZone.getTimeZone('UTC')
  String targetDate = (new Date() - 1).format('yyyy-MM-dd', tz)
  def stats = atomicState?.dabDailyStats ?: [:]
  def agg = [:]
  if (!entries || entries.size() == 0) {
    if (hist instanceof Map) {
      try {
        hist.each { roomId, modeOrMeta ->
          if (roomId in ['entries','hourlyRates']) { return }
          if (!(modeOrMeta instanceof Map)) { return }
          modeOrMeta.each { hvacMode, recList ->
            if (!(recList instanceof List)) { return }
            recList.each { rec ->
              try {
                if (rec instanceof Map && rec.date && rec.hour != null && rec.rate != null) {
                  if (rec.date.toString() != targetDate) { return }
                  def roomMap = agg[roomId.toString()] ?: [:]
                  def list = (roomMap[hvacMode.toString()] ?: []) as List
                  list << (rec.rate as BigDecimal)
                  roomMap[hvacMode.toString()] = list
                  agg[roomId.toString()] = roomMap
                }
              } catch (ignore2) { }
            }
          }
        }
      } catch (ignore) { }
    }
  } else {
    // Use flat entries
    entries.each { e ->
      try {
        Date d = new Date(e[0] as Long)
        String ds = d.format('yyyy-MM-dd', tz)
        if (ds != targetDate) { return }
        String r = e[1]; String m = e[2]
        BigDecimal rate = (e[4] as BigDecimal)
        def roomMap = agg[r] ?: [:]
        def list = (roomMap[m] ?: []) as List
        list << rate
        roomMap[m] = list
        agg[r] = roomMap
      } catch (ignore) { }
    }
  }
  agg.each { roomId, modeMap ->
    modeMap.each { hvacMode, list ->
      if (list && list.size() > 0) {
        BigDecimal sum = 0.0
        list.each { sum += it as BigDecimal }
        BigDecimal avg = cleanDecimalForJson(sum / list.size())
        def roomStats = stats[roomId] ?: [:]
        def modeStats = roomStats[hvacMode] ?: []
        modeStats = modeStats.findAll { it.date != targetDate }
        modeStats << [date: targetDate, avg: avg]
        Integer retention = getRetentionDays()
        String cutoff = (new Date() - retention).format('yyyy-MM-dd', tz)
        modeStats = modeStats.findAll { it.date >= cutoff }
        roomStats[hvacMode] = modeStats
        stats[roomId] = roomStats
      }
    }
  }
  try { atomicState.dabDailyStats = stats } catch (ignore) { }
}

// Rebuild hourlyRates index from timestamped entries and refresh daily stats
def reindexDabHistory() {
  initializeDabHistory()
  def hist = atomicState?.dabHistory
  def entries = (hist instanceof List) ? hist : (hist?.entries ?: [])
  // If no flat entries are present, try to derive from legacy per-room structure
  if ((!entries || entries.size() == 0) && (hist instanceof Map)) {
    try {
      def legacy = []
      def tz = location?.timeZone ?: TimeZone.getTimeZone('UTC')
      hist.each { k, v ->
        if (k in ['entries','hourlyRates']) { return }
        if (v instanceof Map) {
          v.each { hvacMode, list ->
            if (list instanceof List) {
              list.each { rec ->
                try {
                  if (rec instanceof Map && rec.date && rec.hour != null && rec.rate != null) {
                    Date d = Date.parse('yyyy-MM-dd HH', "${rec.date} ${rec.hour}")
                    legacy << [d.getTime(), k.toString(), hvacMode.toString(), (rec.hour as Integer), (rec.rate as BigDecimal)]
                  }
                } catch (ignore) { }
              }
            }
          }
        }
      }
      if (legacy && legacy.size() > 0) {
        entries = legacy
      }
    } catch (ignore) { }
  }
  Integer retention = getRetentionDays()
  Long cutoff = now() - retention * 24L * 60L * 60L * 1000L
  // Rebuild index from scratch
  def index = [:]
  int rooms = 0
  try {
    entries.each { e ->
      try {
        Long ts = e[0] as Long; if (ts < cutoff) { return }
        String r = e[1]; String m = e[2]; Integer h = (e[3] as Integer)
        BigDecimal rate = e[4] as BigDecimal
        def room = index[r] ?: [:]
        def mode = room[m] ?: [:]
        def list = (mode[h] ?: []) as List
        list << rate
        if (list.size() > retention) { list = list[-retention..-1] }
        mode[h] = list
        room[m] = mode
        index[r] = room
      } catch (ignore) { }
    }
    rooms = index.keySet().size()
  if (hist instanceof List) {
    try { atomicState.dabHistory = [entries: entries, hourlyRates: index] } catch (ignore) { }
  } else {
    try { hist.hourlyRates = index } catch (ignore) { }
    try { hist.entries = entries } catch (ignore) { }
    try { atomicState.dabHistory = hist } catch (ignore) { }
  }
  } catch (ignore) { }
  // Recompute daily stats for all days within retention
  try {
    def tz = location?.timeZone ?: TimeZone.getTimeZone('UTC')
    def byDay = [:] // room -> mode -> dateStr -> List<BigDecimal>
    entries.each { e ->
      try {
        Long ts = e[0] as Long
        if (ts < cutoff) { return }
        String r = e[1]; String m = e[2]
        BigDecimal rate = (e[4] as BigDecimal)
        String dateStr = new Date(ts).format('yyyy-MM-dd', tz)
        def roomMap = byDay[r] ?: [:]
        def modeMap = roomMap[m] ?: [:]
        def list = (modeMap[dateStr] ?: []) as List
        list << rate
        modeMap[dateStr] = list
        roomMap[m] = modeMap
        byDay[r] = roomMap
      } catch (ignore) { }
    }
    def stats = [:]
    byDay.each { roomId, modeMap ->
      def roomStats = stats[roomId] ?: [:]
      modeMap.each { hvacMode, dateMap ->
        def modeStats = []
        dateMap.keySet().sort().each { ds ->
          def list = dateMap[ds]
          if (list && list.size() > 0) {
            BigDecimal sum = 0.0
            list.each { sum += it as BigDecimal }
            BigDecimal avg = cleanDecimalForJson(sum / list.size())
            modeStats << [date: ds, avg: avg]
          }
        }
        roomStats[hvacMode] = modeStats
      }
      stats[roomId] = roomStats
    }
    atomicState.dabDailyStats = stats
  } catch (ignore) { }
  return [entries: entries?.size() ?: 0, rooms: rooms]
}

def appendDabActivityLog(String message) {
  def tz = location?.timeZone ?: TimeZone.getTimeZone('UTC')
  String ts = new Date().format('yyyy-MM-dd HH:mm:ss', tz)
  Long start = atomicState?.dabHistoryStartTimestamp
  if (!start) {
    start = now()
    try { atomicState.dabHistoryStartTimestamp = start } catch (ignore) { }
  }
  String startStr = new Date(start).format('yyyy-MM-dd HH:mm:ss', tz)

  // Maintain legacy string log
  def list = atomicState?.dabActivityLog ?: []
  list << "${ts} (since ${startStr}) - ${message}"
  if (list.size() > 100) { list = list[-100..-1] }
  atomicState.dabActivityLog = list

  // Maintain structured archive for tests/export
  def archive = atomicState?.dabHistoryArchive ?: []
  archive << [type: 'activity', ts: ts, since: startStr, message: message]
  if (archive.size() > 1000) { archive = archive[-1000..-1] }
  try { atomicState.dabHistoryArchive = archive } catch (ignore) { }
}

// Read combined DAB history archive (structured). Falls back to in-memory activity log.
def readDabHistoryArchive() {
  def archive = atomicState?.dabHistoryArchive ?: []
  if (archive && archive instanceof List && archive.size() > 0) { return archive }
  def list = atomicState?.dabActivityLog ?: []
  if (list && list instanceof List) {
    try {
      return list.collect { String s ->
        def msg = s.contains(' - ') ? s.split(' - ', 2)[1] : s
        [type: 'activity', message: msg]
      }
    } catch (ignore) { }
  }
  return []
}

// Verify legacy date->hour history completeness; log missing hours.
def checkDabHistoryIntegrity() {
  try {
    def hist = atomicState?.dabHistory
    if (!(hist instanceof Map)) { return }
    // Detect legacy map keyed by date strings
    hist.each { k, v ->
      if (!(k in ['entries','hourlyRates']) && (v instanceof Map)) {
        String dateStr = k.toString()
        def hoursMap = v
        (0..23).each { hr ->
          if (!hoursMap.containsKey(hr)) {
            String msg = "Integrity: date ${dateStr} missing hour ${hr}"
            logWarn msg, 'DAB'
            appendDabActivityLog msg
          }
        }
      }
    }
  } catch (ignore) { }
}

def recordHistoryError(String message) {
  def errs = atomicState?.dabHistoryErrors ?: []
  String ts = new Date().format('yyyy-MM-dd HH:mm:ss', location?.timeZone ?: TimeZone.getTimeZone('UTC'))
  errs << "${ts} - ${message}"
  atomicState?.dabHistoryErrors = errs
}

private boolean isFanActive(String opState = null) {
  // With thermostat: rely on operating/fan state
  if (settings?.thermostat1) {
    opState = opState ?: settings.thermostat1?.currentValue('thermostatOperatingState')
    if (opState == 'fan only') { return true }
    if (opState == 'idle') {
      def fanMode = settings.thermostat1?.currentValue('thermostatFanMode')
      return fanMode in ['on', 'circulate']
    }
    return false
  }
  // No thermostat: treat HVAC idle (no heat/cool) as "fan/idle" state
  // so that "Fan-only: open all vents" can still be honored.
  try {
    String mode = calculateHvacModeRobust()
    return (mode == null)
  } catch (ignore) { return false }
}

def finalizeRoomStates(data) {
  // Check for required parameters
  if (!data.ventIdsByRoomId || !data.startedCycle || !data.finishedRunning) {
    logWarn "Finalizing room states: missing required parameters (${data})"
    return
  }
  
  // Handle edge case when HVAC was already running during code deployment
  if (!data.startedRunning || !data.hvacMode) {
    log(2, 'App', "Skipping room state finalization - HVAC cycle started before code deployment")
    return
  }
  log(3, 'App', 'Start - Finalizing room states')
  def totalRunningMinutes = (data.finishedRunning - data.startedRunning) / (1000 * 60)
  def totalCycleMinutes = (data.finishedRunning - data.startedCycle) / (1000 * 60)
  log(3, 'App', "HVAC ran for ${totalRunningMinutes} minutes")

  atomicState.maxHvacRunningTime = roundBigDecimal(
      rollingAverage(atomicState.maxHvacRunningTime ?: totalRunningMinutes, totalRunningMinutes), 6)

  if (totalCycleMinutes >= MIN_MINUTES_TO_SETPOINT) {
    // Track room rates that have been calculated
    Map<String, BigDecimal> roomRates = [:]
    Integer hour = new Date(data.startedCycle).format('H', location?.timeZone ?: TimeZone.getTimeZone('UTC')) as Integer

    data.ventIdsByRoomId.each { roomId, ventIds ->
      try {
      // Compute aggregated percent-open for the whole room (sum, capped to 100)
      int roomPercentOpen = 0
      try {
        ventIds.each { vid ->
          def v = getChildDevice(vid)
          if (!v) { return }
          def p = (v?.currentValue('percent-open') ?: v?.currentValue('level') ?: 0)
          if (settings?.useCachedRawForDab) {
            def samp = getLatestRawSample(vid)
            if (samp && samp.size() >= 9 && samp[6] != null) { p = (samp[6] as BigDecimal) }
          }
          try { roomPercentOpen += ((p ?: 0) as BigDecimal).intValue() } catch (ignore) { }
        }
        if (roomPercentOpen > 100) { roomPercentOpen = 100 }
      } catch (ignore) { roomPercentOpen = 0 }

      for (ventId in ventIds) {
        def vent = getChildDevice(ventId)
        if (!vent) {
          log(3, 'App', "Failed getting vent Id ${ventId}")
          continue
        }
        
        def roomName = vent.currentValue('room-name')
        def ratePropName = data.hvacMode == COOLING ? 'room-cooling-rate' : 'room-heating-rate'
        
        // Check if rate already calculated for this room
        if (roomRates.containsKey(roomName)) {
          // Use the already calculated rate for this room
          def rate = roomRates[roomName]
          sendEvent(vent, [name: ratePropName, value: rate])
          log(3, 'App', "Applying same ${ratePropName} (${roundBigDecimal(rate)}) to additional vent in '${roomName}'")
          continue
        }
        
        // Calculate rate for this room (first vent in room) using aggregated room opening
        def percentOpen = roomPercentOpen
        BigDecimal currentTemp = getRoomTemp(vent)
        BigDecimal lastStartTemp = vent.currentValue('room-starting-temperature-c') ?: 0
        BigDecimal currentRate = vent.currentValue(ratePropName) ?: 0
        def newRate = calculateRoomChangeRate(lastStartTemp, currentTemp, totalCycleMinutes, percentOpen, currentRate)
        
        if (newRate <= 0) {
          log(3, 'App', "New rate for ${roomName} is ${newRate}")
          
          // Check if room is already at or beyond setpoint
          def spRoom = vent.currentValue('room-set-point-c') ?: getGlobalSetpoint(data.hvacMode)
          def isAtSetpoint = hasRoomReachedSetpoint(data.hvacMode, spRoom, currentTemp)
          
          if (isAtSetpoint && currentRate > 0) {
            // Room is already at setpoint - maintain last known efficiency
            log(3, 'App', "${roomName} is already at setpoint, maintaining last known efficiency rate: ${currentRate}")
            newRate = currentRate  // Keep existing rate
          } else if (percentOpen > 0) {
            // Vent was open but no temperature change - use minimum rate
            newRate = MIN_TEMP_CHANGE_RATE
            log(3, 'App', "Setting minimum rate for ${roomName} - no temperature change detected with ${percentOpen}% room opening")
          } else if (currentRate == 0) {
            // Room has zero efficiency and vent was closed - set baseline efficiency
            def maxRate = data.hvacMode == COOLING ? 
                atomicState.maxCoolingRate ?: MAX_TEMP_CHANGE_RATE : 
                atomicState.maxHeatingRate ?: MAX_TEMP_CHANGE_RATE
            newRate = maxRate * 0.1  // 10% of maximum as baseline
            log(3, 'App', "Setting baseline efficiency for ${roomName} (10% of max rate: ${newRate})")
          } else {
            continue  // Skip if vent was closed and room has existing efficiency
          }
        }
        
        def rate = rollingAverage(currentRate, newRate, percentOpen / 100, 4)
        def cleanedRate = cleanDecimalForJson(rate)

        // Skip outlier rejection and EWMA until core behavior is validated
        BigDecimal persistedRate = cleanedRate
        sendEvent(vent, [name: ratePropName, value: cleanedRate])
        log(3, 'App', "Updating ${roomName}'s ${ratePropName} to ${roundBigDecimal(cleanedRate)}")

        // Store the calculated rate for this room
        roomRates[roomName] = cleanedRate
        // Record adaptive adjustment mark vs seeded rate
        try {
          def seeded = (atomicState?.lastSeededRate ?: [:])?.get(roomId)?.get(data.hvacMode)?.get(hour as Integer) as BigDecimal
          if (persistedRate != null && (persistedRate as BigDecimal) > 0) {
            BigDecimal base = (seeded != null && seeded > 0) ? seeded : (persistedRate as BigDecimal)
            BigDecimal ratio = ((persistedRate as BigDecimal) - base) / base
            appendAdaptiveMark(roomId, data.hvacMode, hour, ratio)
          }
        } catch (ignore) { }
        if (persistedRate != null) {
          appendHourlyRate(roomId, data.hvacMode, hour, persistedRate)
          appendDabHistory(roomId, data.hvacMode, hour, persistedRate)
        }
        
        // Track maximum rates for baseline calculations
        if (cleanedRate > 0) {
          if (data.hvacMode == COOLING) {
            def maxCoolRate = atomicState.maxCoolingRate ?: 0
            if (cleanedRate > maxCoolRate) {
              atomicState.maxCoolingRate = cleanDecimalForJson(cleanedRate)
              log(3, 'App', "Updated maximum cooling rate to ${cleanedRate}")
            }
          } else if (data.hvacMode == HEATING) {
            def maxHeatRate = atomicState.maxHeatingRate ?: 0
            if (cleanedRate > maxHeatRate) {
              atomicState.maxHeatingRate = cleanDecimalForJson(cleanedRate)
              log(3, 'App', "Updated maximum heating rate to ${cleanedRate}")
            }
          }
        }
      }
      } catch (Exception e) {
        logError("Error processing room ${roomId} in finalizeRoomStates: ${e?.message}", 'DAB', roomId)
      }
    }
  } else {
    log(3, 'App', "Could not calculate room states as it ran for ${totalCycleMinutes} minutes and needs to run for at least ${MIN_MINUTES_TO_SETPOINT} minutes")
  }
  log(3, 'App', 'End - Finalizing room states')
}

def recordStartingTemperatures() {
  if (!atomicState.ventsByRoomId) { return }
  log(2, 'App', "Recording starting temperatures for all rooms")
  atomicState.ventsByRoomId.each { roomId, ventIds ->
    for (ventId in ventIds) {
      try {
        def vent = getChildDevice(ventId)
        if (!vent) {
          continue
        }
        BigDecimal currentTemp = getRoomTemp(vent)
        sendEvent(vent, [name: 'room-starting-temperature-c', value: currentTemp])
        log(2, 'App', "Starting temperature for '${vent.currentValue('room-name')}': ${currentTemp}Ã¢â€Â¬Ã¢â€“â€˜C")
      } catch (err) {
        logError err
      }
    }
  }
}

def initializeRoomStates(String hvacMode) {
  if (!settings.dabEnabled) { return }
  log(3, 'App', "Initializing room states - hvac mode: ${hvacMode}")
  if (!atomicState.ventsByRoomId) { return }
  if (settings.fanOnlyOpenAllVents && isFanActive()) {
    log(2, 'App', 'Fan-only mode active - skipping DAB initialization')
    return
  }

  Integer currentHour = new Date().format('H', location?.timeZone ?: TimeZone.getTimeZone('UTC')) as Integer
  atomicState.ventsByRoomId.each { roomId, ventIds ->
    def avgRate = getAverageHourlyRate(roomId, hvacMode, currentHour)
    ventIds.each { ventId ->
      def vent = getChildDevice(ventId)
      if (vent) {
        def attr = hvacMode == COOLING ? 'room-cooling-rate' : 'room-heating-rate'
        sendEvent(vent, [name: attr, value: avgRate])
      }
    }
    // Record seeded rate for adaptive analysis (once per room)
    try {
      def seeded = atomicState?.lastSeededRate ?: [:]
      def roomMap = seeded[roomId] ?: [:]
      def modeMap = roomMap[hvacMode] ?: [:]
      modeMap[currentHour as Integer] = (avgRate as BigDecimal)
      roomMap[hvacMode] = modeMap
      seeded[roomId] = roomMap
      atomicState.lastSeededRate = seeded
      atomicState.seededHour = currentHour
    } catch (ignore) { }
  }

  BigDecimal setpoint = getGlobalSetpoint(hvacMode)
  if (!setpoint) { return }
  atomicStateUpdate('thermostat1State', 'startedCycle', now())
  def rateAndTempPerVentId = getAttribsPerVentIdWeighted(atomicState.ventsByRoomId, hvacMode)
  
  def maxRunningTime = atomicState.maxHvacRunningTime ?: MAX_MINUTES_TO_SETPOINT
  def longestTimeToTarget = calculateLongestMinutesToTarget(rateAndTempPerVentId, hvacMode, setpoint, maxRunningTime, settings.thermostat1CloseInactiveRooms)
  if (longestTimeToTarget < 0) {
    log(3, 'App', "All vents already reached setpoint (${setpoint})")
    longestTimeToTarget = maxRunningTime
  }
  if (longestTimeToTarget == 0) {
    log(3, 'App', "Opening all vents (setpoint: ${setpoint})")
    openAllVents(atomicState.ventsByRoomId, MAX_PERCENTAGE_OPEN as int)
    return
  }
  log(3, 'App', "Initializing room states - setpoint: ${setpoint}, longestTimeToTarget: ${roundBigDecimal(longestTimeToTarget)}")

  def calcPercentOpen = calculateOpenPercentageForAllVents(rateAndTempPerVentId, hvacMode, setpoint, longestTimeToTarget, settings.thermostat1CloseInactiveRooms)
  // Monotonic ordering removed by request; rely on learned efficiency
  if (!calcPercentOpen) {
    log(3, 'App', "No vents are being changed (setpoint: ${setpoint})")
    return
  }

  calcPercentOpen = adjustVentOpeningsToEnsureMinimumAirflowTarget(rateAndTempPerVentId, hvacMode, calcPercentOpen, settings.thermostat1AdditionalStandardVents)

  // Apply manual overrides and floors before patching vents
  calcPercentOpen = applyOverridesAndFloors(calcPercentOpen)

  def __changeSummary = []
  int __changeCount = 0
  calcPercentOpen.each { ventId, percentOpen ->
    def vent = getChildDevice(ventId)
    if (vent) {
      try {
        def rateAttr = hvacMode == COOLING ? 'room-cooling-rate' : 'room-heating-rate'
        def vTemp = getRoomTemp(vent)
        boolean atSp = hasRoomReachedSetpoint(hvacMode, setpoint, vTemp, REBALANCING_TOLERANCE)
        boolean overridden = (atomicState?.manualOverrides ?: [:]).containsKey(ventId)
        Integer finalPct = roundToNearestMultiple(percentOpen)
        logVentDecision([
          stage: 'final', hvacMode: hvacMode, ventId: ventId,
          room: (vent.currentValue('room-name') ?: vent.getLabel()),
          temp: vTemp, setpoint: setpoint,
          rate: (vent.currentValue(rateAttr) ?: 0),
          atSetpoint: atSp, override: overridden, percent: finalPct
        ])
      } catch (ignore) { }
      Integer __current = (vent.currentValue('percent-open') ?: vent.currentValue('level') ?: 0) as int
      Integer __target = roundToNearestMultiple(percentOpen)
      
      // Enhanced DAB: Apply change dampening and set vent attributes
      try {
        def rawTargetPercent = percentOpen as BigDecimal
        def dampedTargetPercent = applyChangeDampening(ventId, rawTargetPercent, hvacMode)
        __target = roundToNearestMultiple(dampedTargetPercent)
        
        // Set enhanced vent attributes for debugging/diagnostics
        def rateAttr = hvacMode == COOLING ? 'room-cooling-rate' : 'room-heating-rate'
        def rate = vent.currentValue(rateAttr) ?: 0
        def anomalyFactor = getAnomalyFactorForVent(ventId, hvacMode)
        def carryForward = getCarryForwardFlagForVent(ventId, hvacMode)
        
        vent.sendEvent(name: 'dab-raw-target-percent', value: rawTargetPercent.round(1))
        vent.sendEvent(name: 'dab-target-percent', value: dampedTargetPercent.round(1))
        vent.sendEvent(name: 'dab-hourly-rate', value: rate)
        vent.sendEvent(name: 'dab-anomaly-factor', value: anomalyFactor)
        vent.sendEvent(name: 'dab-carry-forward', value: carryForward)
        
      } catch (Exception e) {
        log(2, 'DAB', "Error setting enhanced vent attributes for ${vent?.currentValue('room-name')}: ${e.message}")
      }
      
      if (__current != __target) {
        __changeCount++
        def __rn = vent.currentValue('room-name') ?: vent.getLabel()
        __changeSummary << "${__rn}: ${__current}%->${__target}%"
      }
      patchVent(vent, __target)
    }
  }
  if (__changeCount > 0) {
    appendDabActivityLog("Applied ${__changeCount} vent change(s): ${__changeSummary.take(3).join(', ')}")
  }
}

// Enforce monotonic relationship between temperature delta and vent opening
// - Cooling: larger (temp - setpoint) => opening must be >= openings of rooms with smaller delta
// - Heating: larger (setpoint - temp) => opening must be >= openings of rooms with smaller delta
// enforceMonotonicVentOpenings removed by request

// Enforce global floor and per-vent manual overrides
private Map applyOverridesAndFloors(Map calc) {
  def result = [:]
  int floorPct = 0
  try {
    floorPct = (settings?.allowFullClose ? 0 : ((settings?.minVentFloorPercent ?: 0) as int))
  } catch (ignore) { floorPct = 0 }

  // Build manual override map ventId -> percent
  def overrides = atomicState?.manualOverrides ?: [:]

  calc.each { ventId, pct ->
    def out = overrides.containsKey(ventId) ? (overrides[ventId] as int) : (pct as int)
    if (out < floorPct) { out = floorPct }
    result[ventId] = out
  }
  return result
}

def adjustVentOpeningsToEnsureMinimumAirflowTarget(rateAndTempPerVentId, String hvacMode, Map calculatedPercentOpen, additionalStandardVents) {
  int totalDeviceCount = additionalStandardVents > 0 ? additionalStandardVents : 0
  def sumPercentages = totalDeviceCount * STANDARD_VENT_DEFAULT_OPEN
  calculatedPercentOpen.each { ventId, percent ->
    totalDeviceCount++
    sumPercentages += percent ?: 0
  }
  if (totalDeviceCount <= 0) {
    logWarn 'Total device count is zero'
    return calculatedPercentOpen
  }

  BigDecimal maxTemp = null
  BigDecimal minTemp = null
  rateAndTempPerVentId.each { ventId, stateVal ->
    maxTemp = maxTemp == null || maxTemp < stateVal.temp ? stateVal.temp : maxTemp
    minTemp = minTemp == null || minTemp > stateVal.temp ? stateVal.temp : minTemp
  }
  if (minTemp == null || maxTemp == null) {
    minTemp = 20.0
    maxTemp = 25.0
  } else {
    minTemp = minTemp - TEMP_BOUNDARY_ADJUSTMENT
    maxTemp = maxTemp + TEMP_BOUNDARY_ADJUSTMENT
  }

  def combinedFlowPercentage = (100 * sumPercentages) / (totalDeviceCount * 100)
  if (combinedFlowPercentage >= MIN_COMBINED_VENT_FLOW) {
    log(3, 'App', "Combined vent flow percentage (${combinedFlowPercentage}%) is greater than ${MIN_COMBINED_VENT_FLOW}%")
    return calculatedPercentOpen
  }
  log(3, 'App', "Combined Vent Flow Percentage (${combinedFlowPercentage}) is lower than ${MIN_COMBINED_VENT_FLOW}%")
  def targetPercentSum = MIN_COMBINED_VENT_FLOW * totalDeviceCount
  def diffPercentageSum = targetPercentSum - sumPercentages
  log(2, 'App', "sumPercentages=${sumPercentages}, targetPercentSum=${targetPercentSum}, diffPercentageSum=${diffPercentageSum}")
  int iterations = 0
  while (diffPercentageSum > 0 && iterations++ < MAX_ITERATIONS) {
    for (item in rateAndTempPerVentId) {
      def ventId = item.key
      def stateVal = item.value
      BigDecimal percentOpenVal = calculatedPercentOpen[ventId] ?: 0
      if (percentOpenVal >= MAX_PERCENTAGE_OPEN) {
        percentOpenVal = MAX_PERCENTAGE_OPEN
        calculatedPercentOpen[ventId] = MAX_PERCENTAGE_OPEN
      } else {
        def proportion = hvacMode == COOLING ?
          (stateVal.temp - minTemp) / (maxTemp - minTemp) :
          (maxTemp - stateVal.temp) / (maxTemp - minTemp)
        def increment = INCREMENT_PERCENTAGE * proportion
        percentOpenVal = percentOpenVal + increment
        if (percentOpenVal >= MAX_PERCENTAGE_OPEN) {
          percentOpenVal = MAX_PERCENTAGE_OPEN
        }
        calculatedPercentOpen[ventId] = percentOpenVal
        log(2, 'App', "Adjusting % open from ${roundBigDecimal(percentOpenVal - increment)}% to ${roundBigDecimal(percentOpenVal)}%")
        diffPercentageSum = diffPercentageSum - increment
        if (diffPercentageSum <= 0) { break }
      }
    }
  }
  return calculatedPercentOpen
}

def getAttribsPerVentId(ventsByRoomId, String hvacMode) {
  def rateAndTemp = [:]
  ventsByRoomId.each { roomId, ventIds ->
    for (ventId in ventIds) {
      try {
        def vent = getChildDevice(ventId)
        if (!vent) { continue }
        def rate = hvacMode == COOLING ? (vent.currentValue('room-cooling-rate') ?: 0) : (vent.currentValue('room-heating-rate') ?: 0)
        rate = rate ?: 0
        def isActive = vent.currentValue('room-active') == 'true'
        def roomTemp = getRoomTemp(vent)
        def roomName = vent.currentValue('room-name') ?: ''
        
        // Log rooms with zero efficiency for debugging
        if (rate == 0) {
          def tempSource = settings."vent${ventId}Thermostat" ? "Puck ${settings."vent${ventId}Thermostat".getLabel()}" : "Room API"
          log(2, 'App', "Room '${roomName}' has zero ${hvacMode} efficiency rate, temp=${roomTemp}Ã¢â€Â¬Ã¢â€“â€˜C from ${tempSource}")
        }
        
        rateAndTemp[ventId] = [ rate: rate, temp: roomTemp, active: isActive, name: roomName ]
      } catch (err) {
        logError err
      }
    }
  }
  return rateAndTemp
}

// Weighted variant that applies optional per-vent weights to bias openings in multi-vent rooms
def getAttribsPerVentIdWeighted(ventsByRoomId, String hvacMode) {
  def rateAndTemp = [:]
  ventsByRoomId.each { roomId, ventIds ->
    for (ventId in ventIds) {
      try {
        def vent = getChildDevice(ventId)
        if (!vent) { continue }
        def baseRate = hvacMode == COOLING ? (vent.currentValue('room-cooling-rate') ?: 0) : (vent.currentValue('room-heating-rate') ?: 0)
        baseRate = baseRate ?: 0
        def isActive = vent.currentValue('room-active') == 'true'
        def roomTemp = getRoomTemp(vent)
        def roomName = vent.currentValue('room-name') ?: ''
        BigDecimal userWeight = 1.0
        try {
          def w = settings?."vent${ventId}Weight"
          if (w != null) {
            userWeight = (w as BigDecimal)
            if (userWeight <= 0) { userWeight = 1.0 }
          }
        } catch (ignore) { userWeight = 1.0 }
        
        // Enhanced: Use inverse weight interpretation for rate processing
        def effectiveRate = baseRate
        BigDecimal inverseWeight = 1.0 / Math.max(effectiveRate as Double, EPS_RATE as Double)
        
        try { 
          // Apply user weighting to the inverse weight (not the rate directly)
          inverseWeight = inverseWeight * userWeight
          effectiveRate = 1.0 / inverseWeight  // Convert back to effective rate for compatibility
        } catch (ignore) { effectiveRate = baseRate }
        
        if ((effectiveRate ?: 0) == 0) {
          def tempSource = settings."vent${ventId}Thermostat" ? "Puck ${settings."vent${ventId}Thermostat".getLabel()}" : "Room API"
          log(2, 'App', "Room '${roomName}' has zero ${hvacMode} efficiency rate, temp=${roomTemp}C from ${tempSource}")
        }
        
        // Store both rate and inverse weight for enhanced calculations
        rateAndTemp[ventId] = [ 
          rate: effectiveRate, 
          inverseWeight: inverseWeight,
          temp: roomTemp, 
          active: isActive, 
          name: roomName 
        ]
        
      } catch (err) {
        logError err
      }
    }
  }
  return rateAndTemp
}

// Apply change dampening (soft limiting) to prevent large changes per cycle
BigDecimal applyChangeDampening(String ventId, BigDecimal rawTargetPercent, String hvacMode) {
  try {
    def vent = getChildDevice(ventId)
    if (!vent) {
      return rawTargetPercent
    }
    
    def currentPercent = (vent.currentValue('percent-open') ?: 0) as BigDecimal
    def roomName = vent.currentValue('room-name') ?: 'Unknown'
    def delta = rawTargetPercent - currentPercent
    def percentChange = currentPercent > 0 ? Math.abs(delta / currentPercent) * 100.0 : 0.0
    
    // Check if we should skip dampening
    def spRoom = vent.currentValue('room-set-point-c') ?: getGlobalSetpoint(hvacMode)
    def roomTemp = getRoomTemp(vent)
    def isAtSetpoint = hasRoomReachedSetpoint(hvacMode, spRoom, roomTemp)
    def hasAnomalyFlag = getVentAnomalyFlag(ventId)
    
    if (!isAtSetpoint || hasAnomalyFlag) {
      // Skip dampening if setpoint not reached or anomaly detected
      log(4, 'DAB', "Skipping change dampening for ${roomName}: setpoint=${!isAtSetpoint} anomaly=${hasAnomalyFlag}")
      return rawTargetPercent
    }
    
    if (percentChange > MAX_PERCENT_CHANGE_PER_CYCLE) {
      // Apply soft limiting
      BigDecimal maxDelta = currentPercent * (MAX_PERCENT_CHANGE_PER_CYCLE / 100.0)
      BigDecimal dampedTarget = delta > 0 ? 
        currentPercent + maxDelta : 
        currentPercent - maxDelta
        
      log(3, 'DAB', "Change dampening for ${roomName}: raw=${rawTargetPercent}% -> damped=${dampedTarget}% (limited ${percentChange.round(1)}% change to ${MAX_PERCENT_CHANGE_PER_CYCLE}%)")
      return dampedTarget
    }
    
    return rawTargetPercent
  } catch (Exception e) {
    log(2, 'DAB', "Error applying change dampening: ${e.message}")
    return rawTargetPercent
  }
}

// Helper to check if vent has anomaly flag
def getVentAnomalyFlag(String ventId) {
  try {
    def vent = getChildDevice(ventId)
    return vent?.currentValue('dab-anomaly-factor') ? true : false
  } catch (ignore) {
    return false
  }
}

// Get anomaly factor for a specific vent
def getAnomalyFactorForVent(String ventId, String hvacMode) {
  try {
    def vent = getChildDevice(ventId)
    if (!vent) return 1.0
    
    def roomName = vent.currentValue('room-name') ?: 'Unknown'
    Integer currentHour = new Date().format('H', location?.timeZone ?: TimeZone.getTimeZone('UTC')) as Integer
    
    return getAnomalyFactor(roomName, currentHour)
  } catch (Exception e) {
    log(2, 'DAB', "Error getting anomaly factor for vent: ${e.message}")
    return 1.0
  }
}

// Get carry-forward flag for a specific vent
def getCarryForwardFlagForVent(String ventId, String hvacMode) {
  try {
    def vent = getChildDevice(ventId)
    if (!vent) return false
    
    def roomName = vent.currentValue('room-name') ?: 'Unknown'
    Integer currentHour = new Date().format('H', location?.timeZone ?: TimeZone.getTimeZone('UTC')) as Integer
    
    def metadata = atomicState.dabMetadata ?: [:]
    def key = "${roomName}:${hvacMode}:${currentHour}"
    return metadata[key]?.carryForwardUsed ?: false
  } catch (Exception e) {
    log(2, 'DAB', "Error getting carry-forward flag for vent: ${e.message}")
    return false
  }
}

def calculateOpenPercentageForAllVents(rateAndTempPerVentId, String hvacMode, BigDecimal setpoint, longestTime, boolean closeInactive = true) {
  def percentOpenMap = [:]
  rateAndTempPerVentId.each { ventId, stateVal ->
    try {
      def percentageOpen = MIN_PERCENTAGE_OPEN
      def vdev = getChildDevice(ventId)
      BigDecimal spForVent = (vdev?.currentValue('room-set-point-c') ?: setpoint) as BigDecimal
      boolean atSetpoint = hasRoomReachedSetpoint(hvacMode, spForVent, stateVal.temp, REBALANCING_TOLERANCE)

      if (closeInactive && !stateVal.active) {
        log(3, 'App', "Closing vent on inactive room: ${stateVal.name}")
      } else if (atSetpoint) {
        // Room is already on the comfortable side of the setpoint - keep at floor
        percentageOpen = MIN_PERCENTAGE_OPEN
      } else if (stateVal.rate < MIN_TEMP_CHANGE_RATE) {
        // Unknown or too-low learning rate: open fully unless already at/below setpoint
        percentageOpen = MAX_PERCENTAGE_OPEN
        log(3, 'App', "Opening vent at max since change rate is too low: ${stateVal.name}")
      } else {
        percentageOpen = calculateVentOpenPercentage(stateVal.name, stateVal.temp, spForVent, hvacMode, stateVal.rate, longestTime)
      }
      // Trace raw decision before overrides/rounding
      logVentDecision([
        stage: 'raw', hvacMode: hvacMode, ventId: ventId,
        room: stateVal.name, temp: stateVal.temp, setpoint: setpoint,
        rate: stateVal.rate, atSetpoint: atSetpoint, percent: percentageOpen
      ])
      percentOpenMap[ventId] = percentageOpen
    } catch (err) {
      logError err
    }
  }
  return percentOpenMap
}

// Append a compact decision entry for diagnostics (keeps last 60)
private void logVentDecision(Map entry) {
  try {
    def list = state.recentVentDecisions ?: []
    Map e = [
      ts: new Date().format('HH:mm:ss', location?.timeZone ?: TimeZone.getTimeZone('UTC')),
      stage: entry.stage ?: 'raw',
      mode: entry.hvacMode ?: '',
      room: (entry.room ?: ''),
      temp: (entry.temp ?: ''),
      setpoint: (entry.setpoint ?: ''),
      rate: (entry.rate ?: ''),
      atSp: (entry.atSetpoint ?: false),
      override: (entry.override ?: false),
      pct: (entry.percent ?: '')
    ]
    list << e
    if (list.size() > 60) { list = list[-60..-1] }
    state.recentVentDecisions = list
  } catch (ignore) { }
}

def calculateVentOpenPercentage(String roomName, BigDecimal startTemp, BigDecimal setpoint, String hvacMode, BigDecimal maxRate, BigDecimal longestTime) {
  if (hasRoomReachedSetpoint(hvacMode, setpoint, startTemp)) {
    def msg = hvacMode == COOLING ? 'cooler' : 'warmer'
    log(3, 'App', "'${roomName}' is already ${msg} (${startTemp}) than setpoint (${setpoint})")
    return MIN_PERCENTAGE_OPEN
  }
  BigDecimal percentageOpen = MAX_PERCENTAGE_OPEN
  if (maxRate > 0 && longestTime > 0) {
    BigDecimal BASE_CONST = 0.0991
    BigDecimal EXP_CONST = 2.3

    // Calculate the target rate: the average temperature change required per minute.
    def targetRate = Math.abs(setpoint - startTemp) / longestTime
    percentageOpen = BASE_CONST * Math.exp((targetRate / maxRate) * EXP_CONST)
    percentageOpen = roundBigDecimal(percentageOpen * 100, 3)

    // Ensure percentageOpen stays within defined limits.
    percentageOpen = percentageOpen < MIN_PERCENTAGE_OPEN ? MIN_PERCENTAGE_OPEN :
                           (percentageOpen > MAX_PERCENTAGE_OPEN ? MAX_PERCENTAGE_OPEN : percentageOpen)
    log(3, 'App', "changing percentage open for ${roomName} to ${percentageOpen}% (maxRate=${roundBigDecimal(maxRate)})")
  }
  return percentageOpen
}


def calculateLongestMinutesToTarget(rateAndTempPerVentId, String hvacMode, BigDecimal setpoint, maxRunningTime, boolean closeInactive = true) {
  def longestTime = -1
  rateAndTempPerVentId.each { ventId, stateVal ->
    try {
      def minutesToTarget = -1
      if (closeInactive && !stateVal.active) {
        log(3, 'App', "'${stateVal.name}' is inactive")
      } else if (hasRoomReachedSetpoint(hvacMode, (getChildDevice(ventId)?.currentValue('room-set-point-c') ?: setpoint) as BigDecimal, stateVal.temp)) {
        log(3, 'App', "'${stateVal.name}' has already reached setpoint")
      } else if (stateVal.rate > 0) {
        BigDecimal spForVent = (getChildDevice(ventId)?.currentValue('room-set-point-c') ?: setpoint) as BigDecimal
        minutesToTarget = Math.abs(spForVent - stateVal.temp) / stateVal.rate
        // Check for unrealistic time estimates due to minimal temperature change
        if (minutesToTarget > maxRunningTime * 2) {
          logWarn "'${stateVal.name}' shows minimal temperature change (rate: ${roundBigDecimal(stateVal.rate)}Ã¢â€Â¬Ã¢â€“â€˜C/min). " +
                  "Estimated time ${roundBigDecimal(minutesToTarget)} minutes is unrealistic."
          minutesToTarget = maxRunningTime  // Cap at max running time
        }
      } else if (stateVal.rate == 0) {
        minutesToTarget = maxRunningTime
        logWarn "'${stateVal.name}' shows no temperature change with vent open"
      }
      if (minutesToTarget > maxRunningTime) {
        logWarn "'${stateVal.name}' is estimated to take ${roundBigDecimal(minutesToTarget)} minutes to reach target temp, which is longer than the average ${roundBigDecimal(maxRunningTime)} minutes"
        minutesToTarget = maxRunningTime
      }
      longestTime = Math.max(longestTime, minutesToTarget.doubleValue())
      log(3, 'App', "Room '${stateVal.name}' temp: ${stateVal.temp}")
    } catch (err) {
      logError err
    }
  }
  return longestTime
}

// Overloaded method for backward compatibility with tests
def calculateRoomChangeRate(def lastStartTemp, def currentTemp, def totalMinutes, def percentOpen, def currentRate) {
  // Null safety checks
  if (lastStartTemp == null || currentTemp == null || totalMinutes == null || percentOpen == null || currentRate == null) {
    log(3, 'App', "calculateRoomChangeRate: null parameter detected")
    return -1
  }
  
  try {
    return calculateRoomChangeRate(
      lastStartTemp as BigDecimal, 
      currentTemp as BigDecimal, 
      totalMinutes as BigDecimal, 
      percentOpen as int, 
      currentRate as BigDecimal
    )
  } catch (Exception e) {
    log(3, 'App', "calculateRoomChangeRate casting error: ${e.message}")
    return -1
  }
}

def calculateRoomChangeRate(BigDecimal lastStartTemp, BigDecimal currentTemp, BigDecimal totalMinutes, int percentOpen, BigDecimal currentRate) {
  if (totalMinutes < MIN_MINUTES_TO_SETPOINT) {
    log(3, 'App', "Insufficient number of minutes required to calculate change rate (${totalMinutes} should be greater than ${MIN_MINUTES_TO_SETPOINT})")
    return -1
  }
  
  // Skip rate calculation if HVAC hasn't run long enough for meaningful temperature changes
  if (totalMinutes < MIN_RUNTIME_FOR_RATE_CALC) {
    log(3, 'App', "HVAC runtime too short for rate calculation: ${totalMinutes} minutes < ${MIN_RUNTIME_FOR_RATE_CALC} minutes minimum")
    return -1
  }
  
  if (percentOpen <= MIN_PERCENTAGE_OPEN) {
    log(3, 'App', "Vent was opened less than ${MIN_PERCENTAGE_OPEN}% (${percentOpen}), therefore it is being excluded")
    return -1
  }
  
  BigDecimal diffTemps = Math.abs(lastStartTemp - currentTemp)
  
  // Check if temperature change is within sensor noise/accuracy range
  if (diffTemps < MIN_DETECTABLE_TEMP_CHANGE) {
    log(2, 'App', "Temperature change (${diffTemps}Ã¢â€Â¬Ã¢â€“â€˜C) is below minimum detectable threshold (${MIN_DETECTABLE_TEMP_CHANGE}Ã¢â€Â¬Ã¢â€“â€˜C) - likely sensor noise")
    
    // If no meaningful temperature change but vent was significantly open, assign minimum efficiency
    if (percentOpen >= 30) {
      log(2, 'App', "Vent was ${percentOpen}% open but no meaningful temperature change detected - assigning minimum efficiency")
      return MIN_TEMP_CHANGE_RATE
    }
    return -1
  }
  
  // Account for sensor accuracy when detecting minimal changes
  if (diffTemps < TEMP_SENSOR_ACCURACY) {
    log(2, 'App', "Temperature change (${diffTemps}Ã¢â€Â¬Ã¢â€“â€˜C) is within sensor accuracy range (Ã¢â€Â¬Ã¢â€“â€™${TEMP_SENSOR_ACCURACY}Ã¢â€Â¬Ã¢â€“â€˜C) - adjusting calculation")
    // Use a minimum reliable change for calculation to avoid division by near-zero
    diffTemps = Math.max(diffTemps, MIN_DETECTABLE_TEMP_CHANGE)
  }
  
  BigDecimal rate = diffTemps / totalMinutes
  BigDecimal pOpen = percentOpen / 100
  BigDecimal maxRate = rate.max(currentRate)
  BigDecimal approxRate = maxRate != 0 ? (rate / maxRate) / pOpen : 0
  if (approxRate > MAX_TEMP_CHANGE_RATE) {
    log(3, 'App', "Change rate (${roundBigDecimal(approxRate)}) is greater than ${MAX_TEMP_CHANGE_RATE}, therefore it is being excluded")
    return -1
  } else if (approxRate < MIN_TEMP_CHANGE_RATE) {
    log(3, 'App', "Change rate (${roundBigDecimal(approxRate)}) is lower than ${MIN_TEMP_CHANGE_RATE}, adjusting to minimum (startTemp=${lastStartTemp}, currentTemp=${currentTemp}, percentOpen=${percentOpen}%)")
    // Return minimum rate instead of excluding to prevent zero efficiency
    return MIN_TEMP_CHANGE_RATE
  }
  return approxRate
}

// ------------------------------
// Dynamic Polling Control
// ------------------------------

def updateDevicePollingInterval(Integer intervalMinutes) {
  log(3, 'App', "Updating device polling interval to ${intervalMinutes} minutes")
  
  // Update all child vents
  getChildDevices()?.findAll { it.typeName == 'Flair vents' }?.each { device ->
    try {
      device.updateParentPollingInterval(intervalMinutes)
    } catch (Exception e) {
      log(2, 'App', "Error updating polling interval for vent ${device.getLabel()}: ${e.message}")
    }
  }
  
  // Update all child pucks  
  getChildDevices()?.findAll { it.typeName == 'Flair pucks' }?.each { device ->
    try {
      device.updateParentPollingInterval(intervalMinutes)
    } catch (Exception e) {
      log(2, 'App', "Error updating polling interval for puck ${device.getLabel()}: ${e.message}")
    }
  }
  
  atomicState.currentPollingInterval = intervalMinutes
  log(3, 'App', "Updated polling interval for ${getChildDevices()?.size() ?: 0} devices")
}

// ------------------------------
// Efficiency Data Export/Import Functions
// ------------------------------

def handleExportEfficiencyData() {
  try {
    log(2, 'App', "Starting efficiency data export")
    
    // Collect efficiency data from all vents
    def efficiencyData = exportEfficiencyData()
    
    // Generate JSON format
    def jsonData = generateEfficiencyJSON(efficiencyData)
    
    // Set export status message
    def roomCount = efficiencyData.roomEfficiencies.size()
    state.exportStatus = "Exported efficiency data for ${roomCount} rooms. Copy the JSON data below:"
    
    // Store the JSON data for display
    state.exportedJsonData = jsonData
    
    log(2, 'App', "Export completed successfully for ${roomCount} rooms")
    
  } catch (Exception e) {
    def errorMsg = "Export failed: ${e.message}"
    logError errorMsg
    state.exportStatus = "${errorMsg}"
    state.exportedJsonData = null
  }
}

def handleExportDabHistory() {
  try {
    log "Starting DAB history export", 2
    def format = settings?.dabHistoryFormat ?: 'json'
    def data = exportDabHistory(format)
    if (data) {
      state.dabHistoryExportStatus = "\u2713 DAB history exported as ${format.toUpperCase()}. Copy the data below:"
      state.dabHistoryExportData = data
      log "DAB history export successful", 2
    } else {
      state.dabHistoryExportStatus = '\u2717 No DAB history available.'
      state.dabHistoryExportData = null
      log "No DAB history to export", 2
    }
  } catch (Exception e) {
    def errorMsg = "Export failed: ${e.message}"
    logError errorMsg
    state.dabHistoryExportStatus = "\u2717 ${errorMsg}"
    state.dabHistoryExportData = null
  }
}

// Clear all DAB learned data and history (all rooms)
def handleClearDabData() {
  try {
    def vents = getChildDevices()?.findAll { it.hasAttribute('percent-open') } ?: []
    // Reset per-room rates
    vents.each { v ->
      try { sendEvent(v, [name: 'room-cooling-rate', value: 0.0]) } catch (ignore) { }
      try { sendEvent(v, [name: 'room-heating-rate', value: 0.0]) } catch (ignore) { }
      try { sendEvent(v, [name: 'room-starting-temperature-c', value: null]) } catch (ignore) { }
    }
    // Reset history structures
    atomicState.dabHistory = [entries: [], hourlyRates: [:]]
    atomicState.dabActivityLog = []
    atomicState.remove('dabHistoryArchive')
    atomicState.remove('dabHistoryErrors')
    atomicState.remove('dabDailyStats')
    atomicState.remove('dabHistoryStartTimestamp')
    atomicState.remove('lastHvacMode')
    try { atomicState.maxCoolingRate = 0.0 } catch (ignore) { }
    try { atomicState.maxHeatingRate = 0.0 } catch (ignore) { }
    // Clear any cached export status
    state.remove('dabHistoryExportStatus')
    state.remove('dabHistoryExportData')
    state.clearDabStatus = "\u2713 Cleared all DAB data and room rates."
  } catch (e) {
    state.clearDabStatus = "\u2717 Clear failed: ${e?.message}"
  }
}

def handleImportEfficiencyData() {
  try {
    log(2, 'App', "Starting efficiency data import")
    
    // Clear previous status
    state.remove('importStatus')
    state.remove('importSuccess')
    
    // Get JSON data from user input
    def jsonData = settings.importJsonData
    if (!jsonData?.trim()) {
      state.importStatus = "No JSON data provided. Please paste the exported efficiency data."
      state.importSuccess = false
      return
    }
    
    // Import the data
    def result = importEfficiencyData(jsonData.trim())
    
    if (result.success) {
      def statusMsg = "Import successful! Updated ${result.roomsUpdated} rooms"
      if (result.globalUpdated) {
        statusMsg += " and global efficiency rates"
      }
      if (result.historyRestored) {
        statusMsg += ", restored history"
      }
      if (result.activityLogRestored) {
        statusMsg += ", restored activity log"
      }
      if (result.roomsSkipped > 0) {
        statusMsg += ". Skipped ${result.roomsSkipped} rooms (not found)"
      }
      
      state.importStatus = statusMsg
      state.importSuccess = true
      
      // Clear the input field after successful import
      app.updateSetting('importJsonData', '')
      
      log(2, 'App', "Import completed: ${result.roomsUpdated} rooms updated, ${result.roomsSkipped} skipped")
      
    } else {
      state.importStatus = "Import failed: ${result.error}"
      state.importSuccess = false
      logError "Import failed: ${result.error}"
    }
    
  } catch (Exception e) {
    def errorMsg = "Import failed: ${e.message}"
    logError errorMsg
    state.importStatus = "${errorMsg}"
    state.importSuccess = false
  }
}

def handleClearExportData() {
  try {
    log(2, 'App', "Clearing export data")
    state.remove('exportStatus')
    state.remove('exportedJsonData')
    log(2, 'App', "Export data cleared successfully")
  } catch (Exception e) {
    logError "Failed to clear export data: ${e.message}"
  }
}

def exportEfficiencyData() {
  def data = [
    globalRates: [
      maxCoolingRate: cleanDecimalForJson(atomicState.maxCoolingRate),
      maxHeatingRate: cleanDecimalForJson(atomicState.maxHeatingRate)
    ],
    roomEfficiencies: [],
    dabHistory: atomicState?.dabHistory ?: [:],
    dabActivityLog: atomicState?.dabActivityLog ?: []
  ]
  
  // Only collect from vents (devices with percent-open attribute)
  getChildDevices().findAll { it.hasAttribute('percent-open') }.each { device ->
    def coolingRate = device.currentValue('room-cooling-rate') ?: 0
    def heatingRate = device.currentValue('room-heating-rate') ?: 0
    
    def roomData = [
      roomId: device.currentValue('room-id'),
      roomName: device.currentValue('room-name'),
      ventId: device.getDeviceNetworkId(),
      coolingRate: cleanDecimalForJson(coolingRate),
      heatingRate: cleanDecimalForJson(heatingRate)
    ]
    data.roomEfficiencies << roomData
  }
  
  return data
}

// ------------------------------
// Dashboard Tiles and Manual Overrides (Usability)
// ------------------------------

private String tileDniForVentId(String ventId) { return "tile-${ventId}" }

def syncVentTiles() {
  try {
    def vents = getChildDevices()?.findAll { it.hasAttribute('percent-open') } ?: []
    vents.each { v ->
      String dni = tileDniForVentId(v.getDeviceNetworkId())
      def child = getChildDevice(dni)
      if (!child) {
        try {
          addChildDevice('bot.flair', 'Flair Vent Tile', dni, [name: "Tile ${v.getLabel()}", label: "Tile ${v.getLabel()}", isComponent: true])
        } catch (Exception e) {
          log(2, 'App', "Failed to create tile for ${v.getLabel()}: ${e?.message}")
        }
      }
    }
    refreshVentTiles()
  } catch (err) {
    logError "syncVentTiles error: ${err?.message}"
  }
}

private void subscribeToVentEventsForTiles() {
  try {
    def vents = getChildDevices()?.findAll { it.hasAttribute('percent-open') } ?: []
    unsubscribe(updateTileForEvent)
    vents.each { v ->
      subscribe(v, 'percent-open', updateTileForEvent)
      subscribe(v, 'room-current-temperature-c', updateTileForEvent)
      subscribe(v, 'level', updateTileForEvent)
      subscribe(v, 'room-name', updateTileForEvent)
    }
  } catch (e) {
    log(2, 'App', "subscribeToVentEventsForTiles error: ${e?.message}")
  }
}

def updateTileForEvent(evt) {
  try {
    def dev = evt?.device
    if (dev) { updateTileForVent(dev) }
  } catch (e) { log(2,'App',"updateTileForEvent error: ${e?.message}") }
}

def refreshVentTiles() {
  try {
    def vents = getChildDevices()?.findAll { it.hasAttribute('percent-open') } ?: []
    vents.each { v -> updateTileForVent(v) }
  } catch (e) { log(2,'App',"refreshVentTiles error: ${e?.message}") }
}

private void updateTileForVent(device) {
  try {
    String ventId = device.getDeviceNetworkId()
    def tile = getChildDevice(tileDniForVentId(ventId))
    if (!tile) { return }
    Integer level = (device.currentValue('percent-open') ?: device.currentValue('level') ?: 0) as int
    def temp = device.currentValue('room-current-temperature-c')
    def name = device.currentValue('room-name') ?: device.getLabel()
    def mode = atomicState?.manualOverrides?.containsKey(ventId) ? 'manual' : 'auto'
    def voltage = device.currentValue('voltage') ?: device.currentValue('system-voltage')
    def battery = device.currentValue('battery')
    def html = new StringBuilder()
    html << "<div style='font-family:sans-serif;padding:6px'>"
    html << "<div style='font-weight:bold;font-size:14px;margin-bottom:4px'>${name}</div>"
    // bar
    html << "<div style='height:8px;background:#e5e7eb;border-radius:4px;overflow:hidden'>"
    html << "<div style='height:8px;width:${level}%;background:#3b82f6'></div>"
    html << "</div>"
    html << "<div style='margin-top:6px;font-size:12px;color:#111'>Vent: <b>${level}%</b>"
    if (temp != null) { html << " &nbsp; Temp: <b>${roundBigDecimal(temp)}</b>&deg;C" }
    if (battery != null) { html << " &nbsp; Battery: <b>${battery}%</b>" }
    if (voltage != null) { html << " &nbsp; V: <b>${roundBigDecimal(voltage)}</b>" }
    html << " &nbsp; Mode: <b>${mode}</b></div>"
    html << "</div>"
    sendEvent(tile, [name: 'html', value: html.toString()])
    sendEvent(tile, [name: 'level', value: level])
    if (temp != null) { sendEvent(tile, [name: 'temperature', value: temp]) }
  } catch (e) {
    log(2,'App',"updateTileForVent error: ${e?.message}")
  }
}

// Manual override helpers
def activateNightOverride() {
  try {
    if (!settings?.nightOverrideRooms) { return }
    def overrides = atomicState?.manualOverrides ?: [:]
    Integer pct = (settings?.nightOverridePercent ?: 100) as int
    settings.nightOverrideRooms.each { v ->
      def vent = (v instanceof String) ? getChildDevice(v) : v
      if (!vent) { return }
      String vid = vent.getDeviceNetworkId()
      overrides[vid] = pct
      patchVent(vent, pct)
    }
    atomicState.manualOverrides = overrides
    refreshVentTiles()
  } catch (e) { log(2,'App',"activateNightOverride error: ${e?.message}") }
}

def deactivateNightOverride() {
  try {
    if (!atomicState?.manualOverrides) { return }
    if (settings?.nightOverrideRooms) {
      settings.nightOverrideRooms.each { v ->
        def vent = (v instanceof String) ? getChildDevice(v) : v
        if (!vent) { return }
        String vid = vent.getDeviceNetworkId()
        atomicState.manualOverrides.remove(vid)
      }
    } else {
      atomicState.manualOverrides = [:]
    }
    refreshVentTiles()
  } catch (e) { log(2,'App',"deactivateNightOverride error: ${e?.message}") }
}

def clearAllManualOverrides() {
  atomicState.manualOverrides = [:]
  refreshVentTiles()
}

// Tile driver command callbacks
def tileSetVentPercent(String tileDni, Integer percent) {
  try {
    String ventId = tileDni?.replaceFirst('^tile-','')
    def vent = getChildDevice(ventId)
    if (!vent) { return }
    def overrides = atomicState?.manualOverrides ?: [:]
    overrides[ventId] = percent
    atomicState.manualOverrides = overrides
    patchVent(vent, percent)
    refreshVentTiles()
  } catch (e) { log(2,'App',"tileSetVentPercent error: ${e?.message}") }
}

def tileSetManualMode(String tileDni) {
  try {
    String ventId = tileDni?.replaceFirst('^tile-','')
    def vent = getChildDevice(ventId)
    if (!vent) { return }
    def overrides = atomicState?.manualOverrides ?: [:]
    Integer pct = (vent.currentValue('percent-open') ?: vent.currentValue('level') ?: 100) as int
    overrides[ventId] = pct
    atomicState.manualOverrides = overrides
    refreshVentTiles()
  } catch (e) { log(2,'App',"tileSetManualMode error: ${e?.message}") }
}

def tileSetAutoMode(String tileDni) {
  try {
    String ventId = tileDni?.replaceFirst('^tile-','')
    if (atomicState?.manualOverrides) { atomicState.manualOverrides.remove(ventId) }
    refreshVentTiles()
  } catch (e) { log(2,'App',"tileSetAutoMode error: ${e?.message}") }
}

// Export DAB history from atomicState to JSON or CSV
def exportDabHistory(String format = 'json') {
  initializeDabHistory()
  def hist = atomicState?.dabHistory
  def entries = (hist instanceof List) ? hist : (hist?.entries ?: [])
  def records = entries.collect { rec ->
    [timestamp: rec[0], roomId: rec[1], hvacMode: rec[2], hour: rec[3], rate: rec[4]]
  }

  if (format == 'csv') {
    if (!records) { return '' }
    def headers = ['timestamp', 'roomId', 'hvacMode', 'hour', 'rate']
    def lines = []
    lines << headers.join(',')
    records.each { rec ->
      lines << headers.collect { h ->
        def val = rec[h]
        val = val != null ? val.toString().replaceAll('"', '""') : ''
        '"' + val + '"'
      }.join(',')
    }
    return lines.join('\n')
  }

  return JsonOutput.toJson(records)
}

def generateEfficiencyJSON(data) {
  def exportData = [
    exportMetadata: [
      version: '0.24',
      exportDate: new Date().format("yyyy-MM-dd'T'HH:mm:ss'Z'"),
      structureId: settings.structureId ?: 'Unknown'
    ],
    efficiencyData: data
  ]
  return JsonOutput.toJson(exportData)
}

def importEfficiencyData(jsonContent) {
  try {
    def jsonData = new groovy.json.JsonSlurper().parseText(jsonContent)
    
    if (!validateImportData(jsonData)) {
      return [success: false, error: 'Invalid data format. Please ensure you are using exported efficiency data.']
    }
    
    def results = applyImportedEfficiencies(jsonData.efficiencyData)
    
    return [
      success: true,
      globalUpdated: results.globalUpdated,
      roomsUpdated: results.roomsUpdated,
      roomsSkipped: results.roomsSkipped,
      historyRestored: results.historyRestored,
      activityLogRestored: results.activityLogRestored,
      errors: results.errors
    ]
  } catch (Exception e) {
    return [success: false, error: e.message]
  }
}

def validateImportData(jsonData) {
  // Check required structure
  if (!jsonData.exportMetadata || !jsonData.efficiencyData) return false
  if (!jsonData.efficiencyData.globalRates) return false
  if (!jsonData.efficiencyData.roomEfficiencies) return false
  if (jsonData.efficiencyData.dabHistory && !(jsonData.efficiencyData.dabHistory instanceof Map)) return false
  if (jsonData.efficiencyData.dabActivityLog && !(jsonData.efficiencyData.dabActivityLog instanceof List)) return false
  
  // Validate global rates
  def globalRates = jsonData.efficiencyData.globalRates
  if (globalRates.maxCoolingRate == null || globalRates.maxHeatingRate == null) return false
  if (globalRates.maxCoolingRate < 0 || globalRates.maxHeatingRate < 0) return false
  if (globalRates.maxCoolingRate > 10 || globalRates.maxHeatingRate > 10) return false
  
  // Validate room efficiencies
  for (room in jsonData.efficiencyData.roomEfficiencies) {
    if (!room.roomId || !room.roomName || !room.ventId) return false
    if (room.coolingRate == null || room.heatingRate == null) return false
    if (room.coolingRate < 0 || room.heatingRate < 0) return false
    if (room.coolingRate > 10 || room.heatingRate > 10) return false
  }
  
  return true
}

def applyImportedEfficiencies(efficiencyData) {
  def results = [
    globalUpdated: false,
    roomsUpdated: 0,
    roomsSkipped: 0,
    errors: [],
    historyRestored: false,
    activityLogRestored: false
  ]
  
  // Update global rates
  if (efficiencyData.globalRates) {
    try { atomicState.maxCoolingRate = efficiencyData.globalRates.maxCoolingRate } catch (ignore) { }
    try { atomicState.maxHeatingRate = efficiencyData.globalRates.maxHeatingRate } catch (ignore) { }
    results.globalUpdated = true
    log(2, 'App', "Updated global rates: cooling=${efficiencyData.globalRates.maxCoolingRate}, heating=${efficiencyData.globalRates.maxHeatingRate}")
  }
  
  // Update room efficiencies
  efficiencyData.roomEfficiencies?.each { roomData ->
    def device = matchDeviceByRoomId(roomData.roomId) ?: matchDeviceByRoomName(roomData.roomName)
    
    if (device) {
      sendEvent(device, [name: 'room-cooling-rate', value: roomData.coolingRate])
      sendEvent(device, [name: 'room-heating-rate', value: roomData.heatingRate])
      results.roomsUpdated++
      log(2, 'App', "Updated efficiency for '${roomData.roomName}': cooling=${roomData.coolingRate}, heating=${roomData.heatingRate}")
    } else {
      results.roomsSkipped++
      results.errors << "Room not found: ${roomData.roomName} (${roomData.roomId})"
      log(2, 'App', "Skipped room '${roomData.roomName}' - no matching device found")
    }
  }

  if (efficiencyData.dabHistory) {
    atomicState.dabHistory = efficiencyData.dabHistory
    results.historyRestored = true
    log "Restored DAB history (${efficiencyData.dabHistory.size()} rooms)", 2
  }

  if (efficiencyData.dabActivityLog) {
    atomicState.dabActivityLog = efficiencyData.dabActivityLog
    results.activityLogRestored = true
    log "Restored DAB activity log (${efficiencyData.dabActivityLog.size()} entries)", 2
  }

  return results
}

def matchDeviceByRoomId(roomId) {
  return getChildDevices().find { device ->
    device.hasAttribute('percent-open') && device.currentValue('room-id') == roomId
  }
}

def matchDeviceByRoomName(roomName) {
  return getChildDevices().find { device ->
    device.hasAttribute('percent-open') && device.currentValue('room-name') == roomName
  }
}

def efficiencyDataPage() {
  // Auto-generate export data on page load
  def vents = getChildDevices().findAll { it.hasAttribute('percent-open') }
  def roomsWithData = vents.findAll { 
    (it.currentValue('room-cooling-rate') ?: 0) > 0 || 
    (it.currentValue('room-heating-rate') ?: 0) > 0 
  }
  
  // Automatically generate JSON data when page loads
  def exportJsonData = ""
  if (roomsWithData.size() > 0) {
    try {
      def efficiencyData = exportEfficiencyData()
      exportJsonData = generateEfficiencyJSON(efficiencyData)
    } catch (Exception e) {
      log(2, 'App', "Error generating export data: ${e.message}")
    }
  }
  
  dynamicPage(name: 'efficiencyDataPage', title: 'Backup & Restore Efficiency Data', install: false, uninstall: false) {
    section {
      paragraph '''
        <div style="background-color: #f0f8ff; padding: 15px; border-left: 4px solid #007bff; margin-bottom: 20px;">
          <h3 style="margin-top: 0; color: #0056b3;">What is this?</h3>
          <p style="margin-bottom: 0;">Your Flair vents learn how efficiently each room heats and cools over time. This data helps the system optimize energy usage. 
          Use this page to backup your data before app updates or restore it after system resets.</p>
        </div>
      '''
    }
    
    // Show current status
    if (vents.size() > 0) {
      section("Current Status") {
        if (roomsWithData.size() > 0) {
          paragraph "<div style='color: green; font-weight: bold;'>Your system has learned efficiency data for ${roomsWithData.size()} out of ${vents.size()} rooms</div>"
        } else {
          paragraph "<div style='color: orange; font-weight: bold;'>Your system is still learning (${vents.size()} rooms found, but no efficiency data yet)</div>"
          paragraph "<small>Let your system run for a few heating/cooling cycles before backing up data.</small>"
        }
      }
    }
    
    // Export Section - Auto-generated
    if (roomsWithData.size() > 0 && exportJsonData) {
      section("Save Your Data (Backup)") {
        // Create base64 encoded download link with current date
        def currentDate = new Date().format("yyyy-MM-dd")
        def fileName = "Flair-Backup-${currentDate}.json"
        def base64Data = exportJsonData.bytes.encodeBase64().toString()
        def downloadUrl = "data:application/json;charset=utf-8;base64,${base64Data}"
        
        paragraph "Your backup data is ready:"
        
        paragraph "<a href=\"${downloadUrl}\" download=\"${fileName}\">Download ${fileName}</a>"
      }
    } else if (vents.size() > 0) {
      section("Save Your Data (Backup)") {
        paragraph "System is still learning. Check back after a few heating/cooling cycles."
      }
    }
    
    // Import Section
    section("Step 2: Restore Your Data (Import)") {
      paragraph '''
        <p><strong>When should I do this?</strong></p>
        <p>- After reinstalling this app<br>
        - After resetting your Hubitat hub<br>
        - After replacing hardware</p>
      '''
      
      paragraph '''
        <p><strong>How to restore your data:</strong></p>
        <p>1. Find your saved backup JSON file (e.g., "Flair-Backup-2025-06-26.json")<br>
        2. Open the JSON file in Notepad/TextEdit<br>
        3. Select all text (Ctrl+A) and copy (Ctrl+C)<br>
        4. Paste it in the box below (Ctrl+V)<br>
        5. Click "Restore My Data"</p>
        
        <p><small><strong>Note:</strong> Hubitat doesn't support file uploads, so we need to copy/paste the JSON content.</small></p>
      '''
      
      input name: 'importJsonData', type: 'textarea', title: 'Paste JSON Backup Data', 
            description: 'Open your backup JSON file and paste ALL the content here',
            required: false, rows: 8
      
      input name: 'importEfficiencyData', type: 'button', title: 'Restore My Data', 
            submitOnChange: true, width: 4
      
      if (state.importStatus) {
        def statusColor = state.importSuccess ? 'green' : 'red'
        def statusIcon = state.importSuccess ? '&#10003;' : '&#10007;'
        paragraph "<div style='color: ${statusColor}; font-weight: bold; margin-top: 15px; padding: 10px; background-color: ${state.importSuccess ? '#e8f5e8' : '#ffe8e8'}; border-radius: 5px;'>${statusIcon} ${state.importStatus}</div>"
        
        if (state.importSuccess) {
          paragraph '''
            <div style="background-color: #e8f5e8; padding: 15px; border-radius: 5px; margin-top: 10px;">
              <h4 style="margin-top: 0; color: #2d5a2d;">Success! What happens now?</h4>
              <p>Your room learning data has been restored. Your Flair vents will now use the saved efficiency information to:</p>
              <ul>
                <li>Optimize airflow to each room</li>
                <li>Reduce energy usage</li>
                <li>Maintain comfortable temperatures</li>
              </ul>
              <p style="margin-bottom: 0;"><strong>You're all set!</strong> The system will continue learning and improving from this restored baseline.</p>
            </div>
          '''
        }
      }
    }

    // Clear/Reset Section
    section("Reset DAB Data") {
      paragraph "Use this to clear learned efficiency rates and history for all rooms. This does not delete devices."
      input name: 'clearDabDataNow', type: 'button', title: 'Clear All DAB Data', submitOnChange: true
      if (settings?.clearDabDataNow) {
        handleClearDabData()
        app.updateSetting('clearDabDataNow','')
      }
      if (state?.clearDabStatus) {
        paragraph state.clearDabStatus
      }
    }
    
    // Help & Tips Section
    section("Need Help?") {
      paragraph '''
        <div style="background-color: #f8f9fa; padding: 15px; border-radius: 5px;">
          <h4 style="margin-top: 0;">Tips for Success</h4>
          <ul style="margin-bottom: 10px;">
            <li><strong>Regular Backups:</strong> Save your data monthly or before any system changes</li>
            <li><strong>File Naming:</strong> Include the date in your backup filename (e.g., "Flair-Backup-2025-06-26")</li>
            <li><strong>Multiple Copies:</strong> Store backups in multiple places (email, cloud storage, USB drive)</li>
            <li><strong>When to Restore:</strong> Only restore data when setting up a new system or after data loss</li>
          </ul>
          
          <h4>Troubleshooting</h4>
          <ul style="margin-bottom: 0;">
            <li><strong>Import Failed:</strong> Make sure you copied ALL the text from your backup file</li>
            <li><strong>No Data to Export:</strong> Let your system run for a few heating/cooling cycles first</li>
            <li><strong>Room Not Found:</strong> Room names may have changed - the system will skip those rooms</li>
            <li><strong>Still Need Help:</strong> Check the Hubitat community forums or contact support</li>
          </ul>
        </div>
      '''
    }
    
    section {
      href name: 'backToMain', title: 'Back to Main Settings', description: 'Return to the main app configuration', page: 'landingPage'
    }
  }
}

/* DUPLICATE REMOVED def dabHistoryPage() {
  dynamicPage(name: 'dabHistoryPage', title: 'DAB History', install: false, uninstall: false) {
    section {
      def vents = getChildDevices()?.findAll { it.hasAttribute('percent-open') } ?: []
      Map roomOptions = vents.collectEntries { v ->
        [(v.currentValue('room-id') ?: v.getId()): (v.currentValue('room-name') ?: v.getLabel())]
      }
      input name: 'historyRoom', type: 'enum', title: 'Room', required: false, submitOnChange: true, options: roomOptions
      input name: 'historyHvacMode', type: 'enum', title: 'HVAC Mode', required: false, submitOnChange: true,
            options: [(COOLING): 'Cooling', (HEATING): 'Heating', 'both': 'Both']
      input name: 'historyStart', type: 'date', title: 'Start Date', required: false, submitOnChange: true
      input name: 'historyStartHour', type: 'number', title: 'Start Hour (0-23)', required: false, range: '0..23', submitOnChange: true
      input name: 'historyEnd', type: 'date', title: 'End Date', required: false, submitOnChange: true
      input name: 'historyEndHour', type: 'number', title: 'End Hour (0-23)', required: false, range: '0..23', submitOnChange: true
      def result = buildDabHistoryTable()
      def allErrors = []
      if (atomicState?.dabHistoryErrors) { allErrors += atomicState.dabHistoryErrors }
      if (result.errors) { allErrors += result.errors }
      if (allErrors) {
        paragraph "<span style='color:red'>${allErrors.join('<br>')}</span>"
      }
      paragraph result.table
    }
    section {
      href name: 'backToMain', title: 'Back to Main Settings', description: 'Return to the main app configuration', page: 'landingPage'
    }
  }
} */

def dabActivityLogPage() {
  dynamicPage(name: 'dabActivityLogPage', title: 'DAB Activity Log', install: false, uninstall: false) {
    section {
      int page = (settings?.activityLogPage ?: 1) as int
      def entries = (atomicState?.dabActivityLog ?: []).reverse()
      if (entries) {
        int totalPages = ((entries.size() - 1) / ACTIVITY_LOG_PAGE_SIZE) + 1
        if (page < 1) { page = 1 }
        if (page > totalPages) { page = totalPages }
        int start = (page - 1) * ACTIVITY_LOG_PAGE_SIZE
        int end = Math.min(start + ACTIVITY_LOG_PAGE_SIZE, entries.size())
        paragraph "<p>Page ${page} of ${totalPages}</p>"
        entries.subList(start, end).each { paragraph "<code>${it}</code>" }
        input name: 'activityLogPage', type: 'number', title: 'Page', defaultValue: page, submitOnChange: true
      } else {
        paragraph 'No activity yet.'
      }
    }
    section {
      href name: 'backToMain', title: 'Back to Main Settings', description: 'Return to the main app configuration', page: 'landingPage'
    }
  }
}

def dabHistoryPage() {
  dynamicPage(name: 'dabHistoryPage', title: 'DAB History', install: false, uninstall: false) {
    section {
      input name: 'historyHvacMode', type: 'enum', title: 'HVAC Mode', required: false, submitOnChange: true,
            options: [(COOLING): 'Cooling', (HEATING): 'Heating', 'both': 'Both']
      input name: 'historyStart', type: 'date', title: 'Start Date', required: false, submitOnChange: true
      input name: 'historyEnd', type: 'date', title: 'End Date', required: false, submitOnChange: true
      input name: 'historyPage', type: 'number', title: 'Page', required: false, defaultValue: 1, submitOnChange: true
    }
    section {
      def history = atomicState?.dabHistory ?: [:]
      def vents = getChildDevices()?.findAll { it.hasAttribute('percent-open') } ?: []
      Map roomNames = vents.collectEntries { v -> [(v.currentValue('room-id') ?: v.getId()): (v.currentValue('room-name') ?: v.getLabel())] }
      String start = settings?.historyStart
      String end = settings?.historyEnd
      String mode = settings?.historyHvacMode ?: 'both'
      List entries = []
      history.each { roomId, modeMap ->
        if (!(modeMap instanceof Map)) { return }
        modeMap.each { hvacMode, records ->
          if (!(records instanceof List)) { return }
          if (mode == 'both' || hvacMode == mode) {
            records.findAll { rec -> rec instanceof Map && rec.date && rec.hour != null && rec.rate != null }.each { rec ->
              if ((!start || rec.date >= start) && (!end || rec.date <= end)) {
                entries << [date: rec.date, hour: (rec.hour as Integer), room: roomNames[roomId] ?: roomId, hvacMode: hvacMode, rate: rec.rate]
              }
            }
          }
        }
      }
      entries.sort { a, b -> (a.date <=> b.date) ?: (a.hour <=> b.hour) }
      if (entries) {
        int page = (settings?.historyPage ?: 1) as int
        int totalPages = ((entries.size() - 1) / HISTORY_PAGE_SIZE) + 1
        if (page < 1) { page = 1 }
        if (page > totalPages) { page = totalPages }
        int startIdx = (page - 1) * HISTORY_PAGE_SIZE
        int endIdx = Math.min(startIdx + HISTORY_PAGE_SIZE, entries.size())
        paragraph "<p>Page ${page} of ${totalPages}</p>"
        entries.subList(startIdx, endIdx).each { e ->
          String hr = e.hour.toString().padLeft(2, '0')
          paragraph "<code>${e.date} ${hr}:00 ${e.room} (${e.hvacMode}) - ${e.rate}</code>"
        }
      } else {
        paragraph 'No DAB history for selected filters.'
      }
    }
    section {
      href name: 'backToMain', title: 'Back to Main Settings', description: 'Return to the main app configuration', page: 'landingPage'
    }
  }
}

def dabRatesTablePage() {
  dynamicPage(name: 'dabRatesTablePage', title: 'Hourly DAB Rates Table', install: false, uninstall: false) {
    section {
      input name: 'tableHvacMode', type: 'enum', title: 'HVAC Mode', required: false, submitOnChange: true,
            options: [(COOLING): 'Cooling', (HEATING): 'Heating', 'both': 'Both']
      paragraph buildDabRatesTable()
    }
    section {
      href name: 'backToMain', title: 'Back to Main Settings', description: 'Return to the main app configuration', page: 'landingPage'
    }
  }
}

def dabProgressPage() {
  dynamicPage(name: 'dabProgressPage', title: 'DAB Progress', install: false, uninstall: false) {
    section {
      def vents = getChildDevices()?.findAll { it.hasAttribute('percent-open') } ?: []
      boolean hasVents = vents && vents.size() > 0
      if (hasVents) {
        Map roomOptions = vents.collectEntries { v -> [(v.currentValue('room-id') ?: v.getId()): (v.currentValue('room-name') ?: v.getLabel())] }
        input name: 'progressRoom', type: 'enum', title: 'Room', required: false, submitOnChange: true, options: roomOptions
      } else {
        paragraph '<p>No vents available. Add vents to use DAB Progress.</p>'
      }
      input name: 'progressHvacMode', type: 'enum', title: 'HVAC Mode', required: false, submitOnChange: true,
            options: [(COOLING): 'Cooling', (HEATING): 'Heating', 'both': 'Both']
      input name: 'progressStart', type: 'date', title: 'Start Date', required: false, submitOnChange: true
      input name: 'progressEnd', type: 'date', title: 'End Date', required: false, submitOnChange: true
      if (hasVents) { paragraph buildDabProgressTable() }
    }
    section {
      href name: 'backToMain', title: 'Back to Main Settings', description: 'Return to the main app configuration', page: 'landingPage'
    }
  }
}

def dabDailySummaryPage() {
  dynamicPage(name: 'dabDailySummaryPage', title: 'Daily DAB Summary', install: false, uninstall: false) {
    section {
      input name: 'dailySummaryPage', type: 'number', title: 'Page', required: false, defaultValue: 1, submitOnChange: true
      paragraph buildDabDailySummaryTable()
    }
    section {
      href name: 'backToMain', title: 'Back to Main Settings', description: 'Return to the main app configuration', page: 'landingPage'
    }
  }
}

String buildDabRatesTable() {
  def vents = getChildDevices().findAll { it.hasAttribute('percent-open') }
  if (!vents || vents.size() == 0) {
    return '<p>No vent data available.</p>'
  }
  String hvacMode = settings?.tableHvacMode ?: getThermostat1Mode() ?: atomicState?.lastHvacMode
  if (!hvacMode || hvacMode in ['auto', 'manual']) {
    hvacMode = atomicState?.lastHvacMode
  }
  hvacMode = hvacMode ?: COOLING
  def hours = (0..23)
  def html = new StringBuilder()
  html << "<table style='width:100%;border-collapse:collapse;'>"
  html << "<tr><th style='text-align:left;padding:4px;'>Room</th>"
  hours.each { hr -> html << "<th style='text-align:right;padding:4px;'>${hr}</th>" }
  html << '</tr>'
  vents.each { vent ->
    def roomId = vent.currentValue('room-id') ?: vent.getId()
    def roomName = vent.currentValue('room-name') ?: vent.getLabel()
    html << "<tr><td style='text-align:left;padding:4px;'>${roomName}</td>"
    hours.each { hr ->
      def value
      if (hvacMode == 'both') {
        def cooling = atomicState?.dabHistory?.hourlyRates?.get(roomId)?.get(COOLING)?.get(hr) ?: []
        def heating = atomicState?.dabHistory?.hourlyRates?.get(roomId)?.get(HEATING)?.get(hr) ?: []
        def combined = (cooling + heating).collect { it as BigDecimal }
        value = combined ? cleanDecimalForJson(combined.sum() / combined.size()) : 0.0
      } else {
        value = getAverageHourlyRate(roomId, hvacMode, hr) ?: 0.0
      }
      html << "<td style='text-align:right;padding:4px;'>${roundBigDecimal(value)}</td>"
    }
    html << '</tr>'
  }
  html << '</table>'
  html.toString()
}

String buildDabProgressTable() {
  initializeDabHistory()
  def history = atomicState?.dabHistory ?: []
  def entries = (history instanceof List) ? history : (history?.entries ?: [])
  String roomId = null
  try { roomId = (atomicState?.progressRoom as String) } catch (ignore) { }
  if (!roomId) { try { roomId = entries ? entries[0][1] : null } catch (ignore) { } }
  // roomId is read from atomicState mirror for CI-safety
  if (!roomId) { return '<p>Select a room to view progress.</p>' }

  String hvacMode = settings?.progressHvacMode ?: getThermostat1Mode() ?: atomicState?.lastHvacMode
  if (!hvacMode || hvacMode in ['auto', 'manual']) { hvacMode = atomicState?.lastHvacMode }
  hvacMode = hvacMode ?: COOLING
  Date start = (settings?.progressStart instanceof String && settings.progressStart) ? Date.parse('yyyy-MM-dd', settings.progressStart) : null
  Date end = (settings?.progressEnd instanceof String && settings.progressEnd) ? Date.parse('yyyy-MM-dd', settings.progressEnd) : null
  def modes = hvacMode == 'both' ? [COOLING, HEATING] : [hvacMode]
  def tz = location?.timeZone ?: TimeZone.getTimeZone('UTC')

  def aggregated = [:] // date -> hour -> List<BigDecimal>
  entries.findAll { rec ->
    rec[1] == roomId && modes.contains(rec[2]) &&
    (!start || !new Date(rec[0]).before(start)) &&
    (!end || !new Date(rec[0]).after(end))
  }.each { rec ->
    Date d = new Date(rec[0])
    String dateStr = d.format('yyyy-MM-dd', tz)
    def dayMap = aggregated[dateStr] ?: [:]
    def list = dayMap[rec[3] as Integer] ?: []
    list << (rec[4] as BigDecimal)
    dayMap[rec[3] as Integer] = list
    aggregated[dateStr] = dayMap
  }

  if (!aggregated) { return '<p>No DAB progress history available for the selected period.</p>' }

  def dates = aggregated.keySet().sort()
  def hours = (0..23)
  def html = new StringBuilder()
  html << "<table style='width:100%;border-collapse:collapse;'>"
  html << "<tr><th style='text-align:left;padding:4px;'>Date</th>"
  hours.each { hr -> html << "<th style='text-align:right;padding:4px;'>${hr}</th>" }
  html << '</tr>'
  dates.each { dateStr ->
    html << "<tr><td style='text-align:left;padding:4px;'>${dateStr}</td>"
    hours.each { hr ->
      def values = aggregated[dateStr]?.get(hr) ?: []
      BigDecimal avg = 0.0
      if (values) {
        BigDecimal sum = 0.0
        values.each { sum += it as BigDecimal }
        avg = cleanDecimalForJson(sum / values.size())
      }
      html << "<td style='text-align:right;padding:4px;'>${roundBigDecimal(avg)}</td>"
    }
    html << '</tr>'
  }
  html << '</table>'
  html.toString()
}

String buildDabDailySummaryTable() {
  def vents = getChildDevices()?.findAll { it.hasAttribute('percent-open') } ?: []
  Map roomNames = vents.collectEntries { v -> [(v.currentValue('room-id') ?: v.getId()): (v.currentValue('room-name') ?: v.getLabel())] }
  def stats = atomicState?.dabDailyStats ?: [:]
  if (!stats || (stats instanceof Map && stats.isEmpty())) {
    // Fallback: compute daily stats on the fly from entries if persisted stats are unavailable
    try {
      def hist = atomicState?.dabHistory
      def entries = (hist instanceof List) ? hist : (hist?.entries ?: [])
      if (entries && entries.size() > 0) {
        def tz = location?.timeZone ?: TimeZone.getTimeZone('UTC')
        def byDay = [:] // room -> mode -> dateStr -> List<BigDecimal>
        entries.each { e ->
          try {
            Long ts = e[0] as Long
            String r = e[1]; String m = e[2]
            BigDecimal rate = (e[4] as BigDecimal)
            String dateStr = new Date(ts).format('yyyy-MM-dd', tz)
            def roomMap = byDay[r] ?: [:]
            def modeMap = roomMap[m] ?: [:]
            def list = (modeMap[dateStr] ?: []) as List
            list << rate
            modeMap[dateStr] = list
            roomMap[m] = modeMap
            byDay[r] = roomMap
          } catch (ignore) { }
        }
        def rebuilt = [:]
        byDay.each { roomId, modeMap ->
          def roomStats = rebuilt[roomId] ?: [:]
          modeMap.each { hvacMode, dateMap ->
            def modeStats = []
            dateMap.keySet().sort().each { ds ->
              def list = dateMap[ds]
              if (list && list.size() > 0) {
                BigDecimal sum = 0.0
                list.each { sum += it as BigDecimal }
                BigDecimal avg = cleanDecimalForJson(sum / list.size())
                modeStats << [date: ds, avg: avg]
              }
            }
            roomStats[hvacMode] = modeStats
          }
          rebuilt[roomId] = roomStats
        }
        stats = rebuilt
      }
      // Secondary fallback: support legacy per-room -> mode -> [ {date, hour, rate}, ... ] structure
      if ((!stats || (stats instanceof Map && stats.isEmpty())) && (hist instanceof Map)) {
        def tz = location?.timeZone ?: TimeZone.getTimeZone('UTC')
        def byDay = [:] // room -> mode -> dateStr -> List<BigDecimal>
        try {
          hist.each { roomId, modeOrMeta ->
            // Skip known meta keys
            if (roomId in ['entries','hourlyRates']) { return }
            if (!(modeOrMeta instanceof Map)) { return }
            modeOrMeta.each { hvacMode, recList ->
              if (!(recList instanceof List)) { return }
              recList.each { rec ->
                try {
                  if (!(rec instanceof Map)) { return }
                  if (rec.date && rec.hour != null && rec.rate != null) {
                    String dateStr = rec.date.toString()
                    def roomMap = byDay[roomId.toString()] ?: [:]
                    def modeMap = roomMap[hvacMode.toString()] ?: [:]
                    def list = (modeMap[dateStr] ?: []) as List
                    list << (rec.rate as BigDecimal)
                    modeMap[dateStr] = list
                    roomMap[hvacMode.toString()] = modeMap
                    byDay[roomId.toString()] = roomMap
                  }
                } catch (ignore2) { }
              }
            }
          }
        } catch (ignore) { }
        if (byDay && !byDay.isEmpty()) {
          def rebuilt = [:]
          byDay.each { roomId, modeMap ->
            def roomStats = rebuilt[roomId] ?: [:]
            modeMap.each { hvacMode, dateMap ->
              def modeStats = []
              dateMap.keySet().sort().each { ds ->
                def list = dateMap[ds]
                if (list && list.size() > 0) {
                  BigDecimal sum = 0.0
                  list.each { sum += it as BigDecimal }
                  BigDecimal avg = cleanDecimalForJson(sum / list.size())
                  modeStats << [date: ds, avg: avg]
                }
              }
              roomStats[hvacMode] = modeStats
            }
            rebuilt[roomId] = roomStats
          }
          stats = rebuilt
        }
      }
    } catch (ignore) { }
  }
  if (!stats || (stats instanceof Map && stats.isEmpty())) {
    // As a last resort, compute directly from legacy map if present
    def hist = atomicState?.dabHistory
    def legacyRecords = []
    if (hist instanceof Map) {
      try {
        hist.each { roomId, modeOrMeta ->
          if (roomId in ['entries','hourlyRates']) { return }
          if (!(modeOrMeta instanceof Map)) { return }
          modeOrMeta.each { hvacMode, recList ->
            if (!(recList instanceof List)) { return }
            // Group by date and average values
            def byDate = [:]
            recList.each { rec ->
              try {
                if (rec instanceof Map && rec.date && rec.rate != null) {
                  String ds = rec.date.toString()
                  def list = (byDate[ds] ?: []) as List
                  list << (rec.rate as BigDecimal)
                  byDate[ds] = list
                }
              } catch (ignore) { }
            }
            byDate.keySet().each { ds ->
              def list = byDate[ds]
              if (list && list.size() > 0) {
                BigDecimal sum = 0.0
                list.each { sum += it as BigDecimal }
                BigDecimal avg = cleanDecimalForJson(sum / list.size())
                legacyRecords << [date: ds, room: roomNames[roomId] ?: roomId, mode: hvacMode, avg: avg]
              }
            }
          }
        }
      } catch (ignore) { }
    }
    if (!legacyRecords || legacyRecords.isEmpty()) { return '<p>No daily statistics available.</p>' }
    legacyRecords.sort { a, b -> b.date <=> a.date }
    int page = (settings?.dailySummaryPage ?: 1) as int
    int totalPages = ((legacyRecords.size() - 1) / DAILY_SUMMARY_PAGE_SIZE) + 1
    if (page < 1) { page = 1 }
    if (page > totalPages) { page = totalPages }
    int start = (page - 1) * DAILY_SUMMARY_PAGE_SIZE
    int end = Math.min(start + DAILY_SUMMARY_PAGE_SIZE, legacyRecords.size())
    def pageRecords = legacyRecords.subList(start, end)
    def htmlLegacy = new StringBuilder()
    htmlLegacy << "<p>Page ${page} of ${totalPages}</p>"
    htmlLegacy << "<table style='width:100%;border-collapse:collapse;'>"
    htmlLegacy << "<tr><th style='text-align:left;padding:4px;'>Date</th><th style='text-align:left;padding:4px;'>Room</th><th style='text-align:left;padding:4px;'>Mode</th><th style='text-align:right;padding:4px;'>Avg</th></tr>"
    pageRecords.each { r ->
      htmlLegacy << "<tr><td style='text-align:left;padding:4px;'>${r.date}</td><td style='text-align:left;padding:4px;'>${r.room}</td><td style='text-align:left;padding:4px;'>${r.mode}</td><td style='text-align:right;padding:4px;'>${roundBigDecimal(r.avg)}</td></tr>"
    }
    htmlLegacy << '</table>'
    return htmlLegacy.toString()
  }
  def records = []
  stats.each { roomId, modeMap ->
    modeMap.each { hvacMode, list ->
      list.each { rec ->
        records << [date: rec.date, room: roomNames[roomId] ?: roomId, mode: hvacMode, avg: rec.avg]
      }
    }
  }
  if (!records) { return '<p>No daily statistics available.</p>' }
  records.sort { a, b -> b.date <=> a.date }
  int page = (settings?.dailySummaryPage ?: 1) as int
  int totalPages = ((records.size() - 1) / DAILY_SUMMARY_PAGE_SIZE) + 1
  if (page < 1) { page = 1 }
  if (page > totalPages) { page = totalPages }
  int start = (page - 1) * DAILY_SUMMARY_PAGE_SIZE
  int end = Math.min(start + DAILY_SUMMARY_PAGE_SIZE, records.size())
  def pageRecords = records.subList(start, end)
  def html = new StringBuilder()
  html << "<p>Page ${page} of ${totalPages}</p>"
  html << "<table style='width:100%;border-collapse:collapse;'>"
  html << "<tr><th style='text-align:left;padding:4px;'>Date</th><th style='text-align:left;padding:4px;'>Room</th><th style='text-align:left;padding:4px;'>Mode</th><th style='text-align:right;padding:4px;'>Avg</th></tr>"
  pageRecords.each { r ->
    html << "<tr><td style='text-align:left;padding:4px;'>${r.date}</td><td style='text-align:left;padding:4px;'>${r.room}</td><td style='text-align:left;padding:4px;'>${r.mode}</td><td style='text-align:right;padding:4px;'>${roundBigDecimal(r.avg)}</td></tr>"
  }
  html << '</table>'
  html.toString()
}

// ------------------------------
// End of Core Functions
// ------------------------------


// ------------------------------
// HTTP Async Callback Shims
// ------------------------------

// Some async HTTP calls are configured to use 'asyncHttpGetWrapper' as callback.
// Provide a safe generic handler to avoid MissingMethodException and to centralize logging.
// Hubitat passes (hubitat.scheduling.AsyncResponse response, data) where 'data' is the map
// provided in the original asynchttpGet options.
def asyncHttpGetWrapper(response, Map data) {
  try {
    // Minimal defensive logging without assuming specific response API
    def code = null
    try { code = response?.status } catch (ignore) { }
    log(3, 'HTTP', "Async GET callback for ${data?.uri ?: ''}${data?.path ?: ''} status=${code}")
    if (code && code >= 400) {
      recordCommandError("GET ${data?.uri ?: ''}${data?.path ?: ''}", "HTTP ${code}", 'Check network or credentials')
    }
  } catch (Exception e) {
    try { log(1, 'HTTP', "Async GET callback error: ${e?.message}") } catch (ignore) { }
  }
}

def quickControlsPage() {
  dynamicPage(name: 'quickControlsPage', title: '\u26A1 Quick Controls', install: false, uninstall: false) {
    section('Per-Room Status & Controls') {
      def vents = getChildDevices()?.findAll { it.hasAttribute('percent-open') } ?: []
      // Build 1 row per room
      def byRoom = [:]
      state.qcDeviceMap = [:]
      state.qcRoomMap = [:]
      vents.each { v ->
        def rid = v.currentValue('room-id') ?: v.getDeviceNetworkId()
        if (!byRoom.containsKey(rid)) { byRoom[rid] = v }
      }
      byRoom.each { roomId, v ->
        Integer cur = (v.currentValue('percent-open') ?: v.currentValue('level') ?: 0) as int
        def vid = v.getDeviceNetworkId()
        def roomName = v.currentValue('room-name') ?: v.getLabel()
        def tempC = v.currentValue('room-current-temperature-c')
        def setpC = v.currentValue('room-set-point-c')
        def active = v.currentValue('room-active')
        def upd = v.currentValue('updated-at') ?: ''
        def batt = v.currentValue('battery') ?: ''
        def toF = { c -> c != null ? (((c as BigDecimal) * 9/5) + 32) : null }
        def fmt1 = { x -> x != null ? (((x as BigDecimal) * 10).round() / 10) : '-' }
        def tempF = fmt1(toF(tempC))
        def setpF = fmt1(toF(setpC))
        def vidKey = vid.replaceAll('[^A-Za-z0-9_]', '_')
        def roomKey = roomId.replaceAll('[^A-Za-z0-9_]', '_')
        state.qcDeviceMap[vidKey] = vid
        state.qcRoomMap[roomKey] = roomId
        paragraph "<b>${roomName}</b> - Vent: ${cur}% | Temp: ${tempF} °F | Setpoint: ${setpF} °F | Active: ${active ?: 'false'}" + (batt ? " | Battery: ${batt}%" : "") + (upd ? " | Updated: ${upd}" : "")
        input name: "qc_${vidKey}_percent", type: 'number', title: 'Set vent percent', required: false, submitOnChange: false
        input name: "qc_room_${roomKey}_setpoint", type: 'number', title: 'Set room setpoint (°F)', required: false, submitOnChange: false
        input name: "qc_room_${roomKey}_active", type: 'enum', title: 'Set room active', options: ['true','false'], required: false, submitOnChange: false
      }
      input name: 'applyQuickControlsNow', type: 'button', title: 'Apply All Changes', submitOnChange: true
    }
    section('Active Rooms Now') {
      def vents = getChildDevices()?.findAll { it.hasAttribute('percent-open') } ?: []
      def actives = vents.findAll { (it.currentValue('room-active') ?: 'false') == 'true' }
      if (actives) {
        actives.each { v -> paragraph("* ${v.getLabel()}") }
      } else {
        paragraph 'No rooms are currently marked active.'
      }
    }
    section('Bulk Actions') {
      input name: 'openAll', type: 'button', title: 'Open All 100%', submitOnChange: true
      input name: 'closeAll', type: 'button', title: 'Close All (to floor)', submitOnChange: true
      input name: 'setManualAll', type: 'button', title: 'Set Manual for all edited vents', submitOnChange: true
      input name: 'setAutoAll', type: 'button', title: 'Set Auto for all vents', submitOnChange: true
    }
    section('Actions') {
      if (settings?.applyQuickControlsNow) { applyQuickControls(); app.updateSetting('applyQuickControlsNow','') }
      if (settings?.openAll) { openAllSelected(100); app.updateSetting('openAll','') }
      if (settings?.closeAll) { openAllSelected(settings?.allowFullClose ? 0 : (settings?.minVentFloorPercent ?: 0)); app.updateSetting('closeAll','') }
      if (settings?.setManualAll) { manualAllEditedVents(); app.updateSetting('setManualAll','') }
      if (settings?.setAutoAll) { clearAllManualOverrides(); app.updateSetting('setAutoAll','') }
    }
    section {
      href name: 'backToMain', title: '\u2795 Back to Main Settings', description: 'Return to the main app configuration', page: 'landingPage'
    }
  }
}

  private void applyQuickControls() {
    def overrides = atomicState?.manualOverrides ?: [:]
    def allKeys = (settings?.keySet() ?: []) as List
    def deviceMap = state?.qcDeviceMap ?: [:]
    def roomMap = state?.qcRoomMap ?: [:]
    // Per-vent percent controls
    def pctKeys = allKeys.findAll { (it as String).startsWith('qc_') && (it as String).endsWith('_percent') }
    pctKeys.each { k ->
      def sid = (k as String).replace('qc_','').replace('_percent','')
      def vid = deviceMap[sid] ?: sid
      def v = getChildDevice(vid)
      if (!v) { return }
      def val = settings[k]
      if (val != null && val != '') {
        Integer pct = (val as Integer)
        // Enforce floor for manual entries unless full close allowed
        try {
          if (!(settings?.allowFullClose == true)) {
            int floor = ((settings?.minVentFloorPercent ?: 0) as int)
            if (pct < floor) { pct = floor }
          }
        } catch (ignore) { }
        overrides[vid] = pct
        patchVent(v, pct)
        app.updateSetting(k, '')
      }
    }
    // Per-room setpoint controls
    def spKeys = allKeys.findAll { (it as String).startsWith('qc_room_') && (it as String).endsWith('_setpoint') }
    spKeys.each { k ->
      def sid = (k as String).replace('qc_room_','').replace('_setpoint','')
      def roomId = roomMap[sid] ?: sid
      def v = getChildDevices()?.find { it.hasAttribute('percent-open') && (it.currentValue('room-id')?.toString() == roomId) }
      def val = settings[k]
      if (v && val != null && val != '') {
        try {
          BigDecimal temp = (val as BigDecimal)
          patchRoomSetPoint(v, temp)
        } catch (ignore) { }
        app.updateSetting(k, '')
      }
    }
    // Per-room active controls
    def activeKeys = allKeys.findAll { (it as String).startsWith('qc_room_') && (it as String).endsWith('_active') }
    activeKeys.each { k ->
      def sid = (k as String).replace('qc_room_','').replace('_active','')
      def roomId = roomMap[sid] ?: sid
      def v = getChildDevices()?.find { it.hasAttribute('percent-open') && (it.currentValue('room-id')?.toString() == roomId) }
      def val = settings[k]
      if (v && (val == 'true' || val == 'false')) {
        patchRoom(v, val)
        app.updateSetting(k, '')
      }
    }
    atomicState.manualOverrides = overrides
    refreshVentTiles()
  }

private void openAllSelected(Integer pct) {
  def vents = getChildDevices()?.findAll { it.hasAttribute('percent-open') } ?: []
  // Enforce floor unless full close allowed
  try {
    if (!(settings?.allowFullClose == true)) {
      int floor = ((settings?.minVentFloorPercent ?: 0) as int)
      if (pct < floor) { pct = floor }
    }
  } catch (ignore) { }
  // Set a manual override for stickiness and patch
  def overrides = atomicState?.manualOverrides ?: [:]
  vents.each { v ->
    try {
      overrides[v.getDeviceNetworkId()] = pct
      patchVent(v, pct)
    } catch (ignore) { }
  }
  atomicState.manualOverrides = overrides
}

  private void manualAllEditedVents() {
    def keys = settings?.keySet()?.findAll { (it as String).startsWith('qc_') && (it as String).endsWith('_percent') } ?: []
    def overrides = atomicState?.manualOverrides ?: [:]
    def deviceMap = state?.qcDeviceMap ?: [:]
    keys.each { k ->
      def sid = (k as String).replace('qc_','').replace('_percent','')
      def vid = deviceMap[sid] ?: sid
      def val = settings[k]
      if (val != null && val != '') { overrides[vid] = (val as Integer) }
    }
    atomicState.manualOverrides = overrides
    refreshVentTiles()
  }



private String buildDiagnosticsJson() {
  def vents = getChildDevices()?.findAll { it.hasAttribute('percent-open') } ?: []
  def ventSummaries = vents.collect { v ->
    [
      id: v.getDeviceNetworkId(),
      roomId: v.currentValue('room-id'),
      room: v.currentValue('room-name'),
      percent: v.currentValue('percent-open') ?: v.currentValue('level'),
      tempC: v.currentValue('room-current-temperature-c'),
      battery: v.currentValue('battery'),
      voltage: (v.currentValue('voltage') ?: v.currentValue('system-voltage'))
    ]
  }
  def snapshot = [
    ts: new Date().format('yyyy-MM-dd HH:mm:ss', location?.timeZone ?: TimeZone.getTimeZone('UTC')),
    hvacMode: atomicState?.thermostat1State?.mode ?: getThermostat1Mode() ?: atomicState?.lastHvacMode,
    setpointSource: (settings?.thermostat1 ? 'thermostat' : (ventSummaries.find { it.setpointC } ? 'room' : 'defaults')),
    activeRequests: atomicState?.activeRequests ?: 0,
    failureCounts: (atomicState?.failureCounts ?: [:]).collectEntries { k,v -> [(k): v] },
    circuitOpenUntil: (state?.circuitOpenUntil ?: [:]).collectEntries { k,v -> [(k): v] },
    ventOpenDiscrepancies: (state?.ventOpenDiscrepancies ?: state?.ventPatchDiscrepancies ?: [:]),
    vents: ventSummaries.take(50),
    lastActivity: (atomicState?.dabActivityLog ?: []).takeRight(10)
  ]
  try { return groovy.json.JsonOutput.toJson(snapshot) } catch (ignore) { return '{}' }
}

private String buildRawCacheJson() {
  try {
    def list = (atomicState?.rawDabSamplesEntries ?: [])
    def trimmed = list.size() > 5000 ? list[-5000..-1] : list
    def payload = [
      generatedAt: new Date().format('yyyy-MM-dd HH:mm:ss', location?.timeZone ?: TimeZone.getTimeZone('UTC')),
      retentionHours: settings?.rawDataRetentionHours ?: RAW_CACHE_DEFAULT_HOURS,
      entries: trimmed
    ]
    def json = groovy.json.JsonOutput.toJson(payload)
    log(2, 'App', "Raw cache export: ${trimmed.size()} entries")
    return json
  } catch (e) {
    log(2, 'App', "Raw cache export failed: ${e?.message}")
    return '{}'
  }
}

private void clearRawCache() {
  try {
    atomicState.remove('rawDabSamplesEntries')
    atomicState.remove('rawDabLastByVent')
    log(2, 'App', 'Cleared raw data cache')
  } catch (ignore) { }
}

// Build and log DAB snapshot for diagnostics
private void buildDabSnapshot() {
  try {
    def snapshot = [
      generatedAt: new Date().format('yyyy-MM-dd HH:mm:ss', location?.timeZone ?: TimeZone.getTimeZone('UTC')),
      hvacState: [
        currentMode: atomicState.hvacCurrentMode ?: 'unknown',
        lastMode: atomicState.hvacLastMode ?: 'unknown',
        lastChangeTs: atomicState.hvacLastChangeTs ? new Date(atomicState.hvacLastChangeTs).format('yyyy-MM-dd HH:mm:ss', location?.timeZone ?: TimeZone.getTimeZone('UTC')) : null,
        thermostat1State: atomicState.thermostat1State
      ],
      events: atomicState.dabEvents ?: [],
      metadata: atomicState.dabMetadata ?: [:],
      samples: atomicState.dabSamples ?: [:],
      anomalyInfluence: atomicState.anomalyInfluence ?: [:],
      vents: []
    ]
    
    // Add vent-specific data
    def vents = getChildDevices()?.findAll { it.hasAttribute('percent-open') } ?: []
    vents.each { vent ->
      try {
        def ventData = [
          id: vent.getDeviceNetworkId(),
          roomName: vent.currentValue('room-name'),
          percentOpen: vent.currentValue('percent-open') ?: 0,
          roomCoolingRate: vent.currentValue('room-cooling-rate') ?: 0,
          roomHeatingRate: vent.currentValue('room-heating-rate') ?: 0,
          dabRawTargetPercent: vent.currentValue('dab-raw-target-percent') ?: 0,
          dabTargetPercent: vent.currentValue('dab-target-percent') ?: 0,
          dabHourlyRate: vent.currentValue('dab-hourly-rate') ?: 0,
          dabAnomalyFactor: vent.currentValue('dab-anomaly-factor') ?: 1.0,
          dabCarryForward: vent.currentValue('dab-carry-forward') ?: false,
          roomTemp: getRoomTemp(vent),
          roomActive: vent.currentValue('room-active') == 'true'
        ]
        snapshot.vents << ventData
      } catch (Exception e) {
        log(2, 'DAB', "Error adding vent data to snapshot: ${e.message}")
      }
    }
    
    // Log structured snapshot
    def jsonOutput = new groovy.json.JsonBuilder(snapshot)
    log(2, 'DAB', "=== DAB SNAPSHOT ===")
    log(2, 'DAB', jsonOutput.toPrettyString())
    log(2, 'DAB', "=== END DAB SNAPSHOT ===")
    
    // Also log key metrics as individual lines for easier parsing
    log(2, 'DAB', "DAB-METRICS: events=${snapshot.events.size()} metadata=${snapshot.metadata.size()} samples=${snapshot.samples.size()} anomaly=${snapshot.anomalyInfluence.size()} vents=${snapshot.vents.size()}")
    
  } catch (Exception e) {
    log(2, 'DAB', "Error building DAB snapshot: ${e.message}")
  }
}

def dabHealthMonitor() {
  try {
    def issues = []
    if (settings?.fanOnlyOpenAllVents && isFanActive()) {
      def vents = getChildDevices()?.findAll { it.hasAttribute('percent-open') } ?: []
      def notOpen = vents.findAll { ((it.currentValue('percent-open') ?: 0) as int) < 95 }
      if (notOpen) { issues << "Fan-only active but ${notOpen.size()} vents not ~100% open" }
    }
    def ar = atomicState?.activeRequests ?: 0
    if (ar >= MAX_CONCURRENT_REQUESTS) { issues << "Active requests stuck at ${ar}/${MAX_CONCURRENT_REQUESTS}" }
    if ((state?.ventOpenDiscrepancies ?: state?.ventPatchDiscrepancies)) { issues << 'Outstanding vent-open discrepancies present' }
    if (issues) {
      issues.each { msg -> logWarn msg, 'DAB' }
      try { appendDabActivityLog("Health: " + issues.join('; ')) } catch (ignore) { }
    }
  } catch (e) {
    try { logWarn("Health monitor error: ${e?.message}", 'DAB') } catch (ignore) { }
  }
}




<|MERGE_RESOLUTION|>--- conflicted
+++ resolved
@@ -35,12 +35,8 @@
 @Field static final Long DEVICE_CACHE_DURATION_MS = 30000 // 30 second cache duration for device readings
 @Field static final Integer MAX_CACHE_SIZE = 50 // Maximum cache entries per instance
 @Field static final Integer DEFAULT_HISTORY_RETENTION_DAYS = 10 // Default days to retain DAB history
-@Field static final Integer DAILY_SUMMARY_PAGE_SIZE = 30 // Entries per page for daily summary
-<<<<<<< HEAD
-@Field static final Integer ACTIVITY_LOG_PAGE_SIZE = 50 // Entries per page for activity log
-@Field static final Integer HISTORY_PAGE_SIZE = 50 // Entries per page for raw history
-=======
->>>>>>> 20cc6afe
+@Field static final Integer DAILY_SUMMARY_PAGE_SIZE = 30 // Entries per page for daily summar
+
 @Field static final Long LOG_RATE_LIMIT_MS = 5000 // Min ms between identical log entries
 
 // Content-Type header for API requests.
