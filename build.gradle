--- conflicted
+++ resolved
@@ -29,15 +29,11 @@
     }
     test {
         groovy {
-<<<<<<< HEAD
             srcDirs = ['src/test/groovy']
             // srcDirs = ['tests', 'src/test/groovy'] // Temporarily exclude old tests that need hubitat_ci
-=======
-            srcDirs = ['tests', 'src/test/groovy']
         }
         resources {
             srcDirs = ['src/test/resources']
->>>>>>> 59f2bfd7
         }
     }
 }
@@ -195,15 +191,9 @@
     implementation 'org.codehaus.groovy:groovy-dateutil:3.0.9'
     implementation 'org.codehaus.groovy.modules.http-builder:http-builder:0.7.1'
 
-<<<<<<< HEAD
     testImplementation 'org.codehaus.groovy:groovy-all:3.0.9' // groovy itself
     testImplementation "org.spockframework:spock-core:2.0-groovy-3.0" // spock framework
     // testImplementation "me.biocomp:hubitat_ci:1.2.1" // hubitat_ci - temporarily commented out
-=======
-    testImplementation 'org.codehaus.groovy:groovy-all:2.5.4' // groovy itself
-    testImplementation "org.spockframework:spock-core:1.2-groovy-2.5" // spock framework
-    // testImplementation "me.biocomp.hubitat_ci:hubitat_ci:0.17" // hubitat_ci - not accessible
->>>>>>> 59f2bfd7
     testImplementation 'org.codehaus.groovy.modules.http-builder:http-builder:0.7.1' // http builder for testing
     testImplementation 'net.bytebuddy:byte-buddy:1.12.18' // for mocking
     testImplementation 'junit:junit:4.13.2' // for @Category annotation support
